// See LICENSE for license details.

package midas
package core

import junctions._
import widgets._
import chisel3._
import chisel3.util._
import chisel3.core.ActualDirection
import chisel3.core.DataMirror.directionOf
import freechips.rocketchip.config.{Parameters, Field}
import freechips.rocketchip.diplomacy.AddressSet
import scala.collection.mutable.{ArrayBuffer, ListBuffer}

case object MemNastiKey extends Field[NastiParameters]
case object DMANastiKey extends Field[NastiParameters]
case object FpgaMMIOSize extends Field[BigInt]
case object NumHostMemChannels extends Field[Int]

class FPGATopIO(implicit p: Parameters) extends WidgetIO {
  val dma  = Flipped(new NastiIO()(p alterPartial ({ case NastiKey => p(DMANastiKey) })))
<<<<<<< HEAD
  val mem  = Vec(p(NumHostMemChannels), new NastiIO()(p alterPartial ({ case NastiKey => p(MemNastiKey) })))
=======
  val mem  = Vec(4, new NastiIO()(p alterPartial ({ case NastiKey => p(MemNastiKey) })))
>>>>>>> 3e537753
}

// Platform agnostic wrapper of the simulation models for FPGA 
// TODO: Tilelink2 Port
class FPGATop(simIoType: SimWrapperIO)(implicit p: Parameters) extends Module with HasWidgets {
  val io = IO(new FPGATopIO)
  // Simulation Target
  val sim = Module(new SimBox(simIoType))
  val simIo = sim.io.io
  val memIoSize = (simIo.endpoints collect { case x: SimMemIO => x } foldLeft 0)(_ + _.size)
  // This reset is used to return the emulation to time 0.
  val simReset = Wire(Bool())

  implicit val channelWidth = sim.channelWidth
  sim.io.clock := clock
  sim.io.reset := reset.toBool || simReset

  val master = addWidget(new EmulationMaster, "Master")
  simReset := master.io.simReset

  val defaultIOWidget = addWidget(new PeekPokeIOWidget(
    simIo.pokedInputs map SimUtils.getChunks,
    simIo.peekedOutputs map SimUtils.getChunks),
    "DefaultIOWidget")
  defaultIOWidget.io.step <> master.io.step
  master.io.done := defaultIOWidget.io.idle
  defaultIOWidget.reset := reset.toBool || simReset

  // Note we are connecting up target reset here; we override part of this
  // assignment below when connecting the memory models to this same reset
  val inputChannels = simIo.pokedInputs flatMap { case (wire, name) => simIo.getIns(wire) }
  val outputChannels = simIo.peekedOutputs flatMap { case (wire, name) => simIo.getOuts(wire) }
  (inputChannels zip defaultIOWidget.io.ins) foreach { case (x, y) => x <> y }
  (defaultIOWidget.io.outs zip outputChannels) foreach { case (x, y) => x <> y }

  if (p(EnableSnapshot)) {
    val daisyController = addWidget(new strober.widgets.DaisyController(simIo.daisy), "DaisyChainController")
    daisyController.reset := reset.toBool || simReset
    daisyController.io.daisy <> simIo.daisy

    val traceWidget = addWidget(new strober.widgets.IOTraceWidget(
      simIo.wireInputs map SimUtils.getChunks,
      simIo.wireOutputs map SimUtils.getChunks,
      simIo.readyValidInputs,
      simIo.readyValidOutputs),
      "IOTraces")
    traceWidget.reset := reset.toBool || simReset
    traceWidget.io.wireIns <> simIo.wireInTraces
    traceWidget.io.wireOuts <> simIo.wireOutTraces
    traceWidget.io.readyValidIns <> simIo.readyValidInTraces
    traceWidget.io.readyValidOuts <> simIo.readyValidOutTraces
    simIo.traceLen := traceWidget.io.traceLen
  }

  val simResetNext = RegNext(simReset)
  private def channels2Port[T <: Data](port: HostPortIO[T], wires: T): Unit = {
    val valid = ArrayBuffer[Bool]()
    val ready = ArrayBuffer[Bool]()
    def loop[T <: Data](arg: (T, T)): Unit = arg match {
      case (target: ReadyValidIO[_], rv: ReadyValidIO[_]) =>
        val (name, channel) = simIo.readyValidMap(rv)
        (directionOf(channel.host.hValid): @unchecked) match {
          case ActualDirection.Input =>
            import chisel3.core.ExplicitCompileOptions.NotStrict // to connect nasti & axi4
            channel.target <> target
            channel.host.hValid := port.fromHost.hValid || simResetNext
            ready += channel.host.hReady
          case ActualDirection.Output =>
            import chisel3.core.ExplicitCompileOptions.NotStrict // to connect nasti & axi4
            target <> channel.target
            channel.host.hReady := port.toHost.hReady
            valid += channel.host.hValid
        }
      case (target: Record, b: Record) =>
        b.elements.toList foreach { case (name, wire) =>
          loop(target.elements(name), wire)
        }
      case (target: Vec[_], v: Vec[_]) =>
        assert(target.size == v.size)
        (target.toSeq zip v.toSeq) foreach loop
      case (target: Bits, wire: Bits) => (directionOf(wire): @unchecked) match {
        case ActualDirection.Input =>
          val channels = simIo.getIns(wire)
          channels.zipWithIndex foreach { case (in, i) =>
            in.bits  := target >> UInt(i * simIo.channelWidth)
            in.valid := port.fromHost.hValid || simResetNext
          }
          ready ++= channels map (_.ready)
        case ActualDirection.Output =>
          val channels = simIo.getOuts(wire)
          target := Cat(channels.reverse map (_.bits))
          channels foreach (_.ready := port.toHost.hReady)
          valid ++= channels map (_.valid)
      }
    }

    loop(port.hBits -> wires)
    port.toHost.hValid := valid.foldLeft(true.B)(_ && _)
    port.fromHost.hReady := ready.foldLeft(true.B)(_ && _)
  }

<<<<<<< HEAD
=======
  // Host Memory Channels
  // Masters = Target memory channels + loadMemWidget
  val nastiP = p.alterPartial({ case NastiKey => p(MemNastiKey) })
  val arb = Seq.fill(4)(Module(new NastiArbiter(/*memIoSize+1*/2)(nastiP)))
  (io.mem.zip(arb)).zipWithIndex.foreach {
    case ((mem_i, arb_i),i) => {mem_i <> NastiQueue(arb_i.io.slave)(nastiP)
      if (p(MemModelKey) != None) {
        val loadMem = addWidget(new LoadMemWidget(MemNastiKey), s"LOADMEM_$i")
        loadMem.reset := reset.toBool || simReset
        arb_i.io.master(1/*memIoSize*/) <> loadMem.io.toSlaveMem
      }
    }
  }
>>>>>>> 3e537753

  val dmaPorts = new ListBuffer[NastiIO]
  val memPorts = new ListBuffer[NastiIO]
  val addresses = new ListBuffer[AddressSet]

  // Instantiate endpoint widgets
<<<<<<< HEAD

=======
  var mem_model_index=0
>>>>>>> 3e537753
  defaultIOWidget.io.tReset.ready := (simIo.endpoints foldLeft Bool(true)){ (resetReady, endpoint) =>
    ((0 until endpoint.size) foldLeft resetReady){ (ready, i) =>
      val widgetName = (endpoint, p(MemModelKey)) match {
        case (_: SimMemIO, Some(_)) => s"MemModel_$i"
        case (_: SimMemIO, None) => s"NastiWidget_$i"
        case _ => s"${endpoint.widgetName}_$i"
      }
      val widget = addWidget(endpoint.widget(p), widgetName)
      widget.reset := reset.toBool || simReset
      widget match {
        case model: MemModel =>
<<<<<<< HEAD
          memPorts += model.io.host_mem
=======
          arb(mem_model_index).io.master(0) <> model.io.host_mem
>>>>>>> 3e537753
          model.io.tNasti.hBits.aw.bits.user := DontCare
          model.io.tNasti.hBits.aw.bits.region := DontCare
          model.io.tNasti.hBits.ar.bits.user := DontCare
          model.io.tNasti.hBits.ar.bits.region := DontCare
          model.io.tNasti.hBits.w.bits.id := DontCare
          model.io.tNasti.hBits.w.bits.user := DontCare
          mem_model_index += 1
        case _ =>
      }
      channels2Port(widget.io.hPort, endpoint(i)._2)

      if (widget.io.dma.nonEmpty) {
        dmaPorts += widget.io.dma.get
        addresses += widget.io.address.get
      }

      // each widget should have its own reset queue
      val resetQueue = Module(new WireChannel(1, endpoint.clockRatio))
      resetQueue.io.traceLen := DontCare
      resetQueue.io.trace.ready := DontCare
      resetQueue.reset := reset.toBool || simReset
      widget.io.tReset <> resetQueue.io.out
      resetQueue.io.in.bits := defaultIOWidget.io.tReset.bits
      resetQueue.io.in.valid := defaultIOWidget.io.tReset.valid
      ready && resetQueue.io.in.ready
    }
  }


  // Host Memory Channels
  // Masters = Target memory channels + loadMemWidget
  val numMemModels = memPorts.length
  val nastiP = p.alterPartial({ case NastiKey => p(MemNastiKey) })
  if (p(MemModelKey) != None) {
        val loadMem = addWidget(new LoadMemWidget(MemNastiKey), s"LOADMEM_0")
        loadMem.reset := reset.toBool || simReset
        memPorts += loadMem.io.toSlaveMem
  }

  //Crossbar has numMemModels + 1 slave ports (+1 for the LOADMEM unit)
  //Crossbar has NumHostMemChannels master ports
  val memSize = scala.math.pow(2, p(MemNastiKey).addrBits).toInt
  val addrSliceLen = memSize / p(NumHostMemChannels)
  val hostMemAddrMap = new AddrMap((0 until p(NumHostMemChannels)).map(i =>
    AddrMapEntry(s"memChannel$i", MemRange(i * addrSliceLen, addrSliceLen, MemAttr(AddrMapProt.RW)))))
	
  val mem_xbar = Module(new NastiRecursiveInterconnect(
                                          numMemModels + 1, 
                                           hostMemAddrMap)(nastiP))
  
  if (memPorts.isEmpty) {
    val memParams = p.alterPartial({ case NastiKey => p(MemNastiKey) })
    val error = Module(new NastiErrorSlave()(memParams))
    error.io <> io.mem
  } else {
    memPorts.zip(mem_xbar.io.masters).foreach { case (mem_model, master) => mem_model <> master }
  }


  if (dmaPorts.isEmpty) {
    val dmaParams = p.alterPartial({ case NastiKey => p(DMANastiKey) })
    val error = Module(new NastiErrorSlave()(dmaParams))
    error.io <> io.dma
  } else if (dmaPorts.size == 1) {
    dmaPorts(0) <> io.dma
  } else {
    val dmaParams = p.alterPartial({ case NastiKey => p(DMANastiKey) })
    val routeFunc = (addr: UInt) => Cat(addresses.map(_.contains(addr)).reverse)
    val router = Module(new NastiRouter(dmaPorts.size, routeFunc)(dmaParams))
    router.io.master <> NastiQueue(io.dma)(dmaParams)
    dmaPorts.zip(router.io.slave).foreach { case (dma, slave) => dma <> slave }
  }

  genCtrlIO(io.ctrl, p(FpgaMMIOSize))

  val headerConsts = List(
    "CTRL_ID_BITS"   -> io.ctrl.nastiXIdBits,
    "CTRL_ADDR_BITS" -> io.ctrl.nastiXAddrBits,
    "CTRL_DATA_BITS" -> io.ctrl.nastiXDataBits,
    "CTRL_STRB_BITS" -> io.ctrl.nastiWStrobeBits,
    "MEM_ADDR_BITS"  -> mem_xbar.nastiXAddrBits,
    "MEM_DATA_BITS"  -> mem_xbar.nastiXDataBits,
    "MEM_ID_BITS"    -> mem_xbar.nastiXIdBits,
    "MEM_SIZE_BITS"  -> mem_xbar.nastiXSizeBits,
    "MEM_LEN_BITS"   -> mem_xbar.nastiXLenBits,
    "MEM_RESP_BITS"  -> mem_xbar.nastiXRespBits,
    "MEM_STRB_BITS"  -> mem_xbar.nastiWStrobeBits,
    "DMA_ID_BITS"    -> io.dma.nastiXIdBits,
    "DMA_ADDR_BITS"  -> io.dma.nastiXAddrBits,
    "DMA_DATA_BITS"  -> io.dma.nastiXDataBits,
    "DMA_STRB_BITS"  -> io.dma.nastiWStrobeBits,
    "DMA_WIDTH"      -> p(DMANastiKey).dataBits / 8,
    "DMA_SIZE"       -> log2Ceil(p(DMANastiKey).dataBits / 8)
  )
}<|MERGE_RESOLUTION|>--- conflicted
+++ resolved
@@ -20,11 +20,7 @@
 
 class FPGATopIO(implicit p: Parameters) extends WidgetIO {
   val dma  = Flipped(new NastiIO()(p alterPartial ({ case NastiKey => p(DMANastiKey) })))
-<<<<<<< HEAD
-  val mem  = Vec(p(NumHostMemChannels), new NastiIO()(p alterPartial ({ case NastiKey => p(MemNastiKey) })))
-=======
   val mem  = Vec(4, new NastiIO()(p alterPartial ({ case NastiKey => p(MemNastiKey) })))
->>>>>>> 3e537753
 }
 
 // Platform agnostic wrapper of the simulation models for FPGA 
@@ -126,33 +122,12 @@
     port.fromHost.hReady := ready.foldLeft(true.B)(_ && _)
   }
 
-<<<<<<< HEAD
-=======
-  // Host Memory Channels
-  // Masters = Target memory channels + loadMemWidget
-  val nastiP = p.alterPartial({ case NastiKey => p(MemNastiKey) })
-  val arb = Seq.fill(4)(Module(new NastiArbiter(/*memIoSize+1*/2)(nastiP)))
-  (io.mem.zip(arb)).zipWithIndex.foreach {
-    case ((mem_i, arb_i),i) => {mem_i <> NastiQueue(arb_i.io.slave)(nastiP)
-      if (p(MemModelKey) != None) {
-        val loadMem = addWidget(new LoadMemWidget(MemNastiKey), s"LOADMEM_$i")
-        loadMem.reset := reset.toBool || simReset
-        arb_i.io.master(1/*memIoSize*/) <> loadMem.io.toSlaveMem
-      }
-    }
-  }
->>>>>>> 3e537753
-
   val dmaPorts = new ListBuffer[NastiIO]
   val memPorts = new ListBuffer[NastiIO]
   val addresses = new ListBuffer[AddressSet]
 
   // Instantiate endpoint widgets
-<<<<<<< HEAD
-
-=======
-  var mem_model_index=0
->>>>>>> 3e537753
+
   defaultIOWidget.io.tReset.ready := (simIo.endpoints foldLeft Bool(true)){ (resetReady, endpoint) =>
     ((0 until endpoint.size) foldLeft resetReady){ (ready, i) =>
       val widgetName = (endpoint, p(MemModelKey)) match {
@@ -164,11 +139,7 @@
       widget.reset := reset.toBool || simReset
       widget match {
         case model: MemModel =>
-<<<<<<< HEAD
           memPorts += model.io.host_mem
-=======
-          arb(mem_model_index).io.master(0) <> model.io.host_mem
->>>>>>> 3e537753
           model.io.tNasti.hBits.aw.bits.user := DontCare
           model.io.tNasti.hBits.aw.bits.region := DontCare
           model.io.tNasti.hBits.ar.bits.user := DontCare
