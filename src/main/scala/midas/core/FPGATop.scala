// See LICENSE for license details.

package midas
package core

import junctions._
import widgets._
import chisel3._
import chisel3.util._
import chisel3.core.ActualDirection
import chisel3.core.DataMirror.directionOf
import freechips.rocketchip.config.{Parameters, Field}
import freechips.rocketchip.diplomacy.AddressSet
import scala.collection.mutable.{ArrayBuffer, ListBuffer}

case object DMANastiKey extends Field[NastiParameters]
case object FpgaMMIOSize extends Field[BigInt]

// The AXI4 widths for a single host-DRAM channel
case object HostMemChannelNastiKey extends Field[NastiParameters]
// The number of host-DRAM channels -> all channels must have the same AXI4 widths
case object HostMemNumChannels extends Field[Int]
// The aggregate memory-space seen by masters wanting DRAM
case object MemNastiKey extends Field[NastiParameters]

class FPGATopIO(implicit p: Parameters) extends WidgetIO {
  val dma  = Flipped(new NastiIO()(p alterPartial ({ case NastiKey => p(DMANastiKey) })))
  val mem  = Vec(4, new NastiIO()(p alterPartial ({ case NastiKey => p(HostMemChannelNastiKey) })))
}

// Platform agnostic wrapper of the simulation models for FPGA 
// TODO: Tilelink2 Port
class FPGATop(simIoType: SimWrapperIO)(implicit p: Parameters) extends Module with HasWidgets {
  val io = IO(new FPGATopIO)
  // Simulation Target
  val sim = Module(new SimBox(simIoType))
  val simIo = sim.io.io
  val memIoSize = (simIo.endpoints collect { case x: SimMemIO => x } foldLeft 0)(_ + _.size)
  // This reset is used to return the emulation to time 0.
  val simReset = Wire(Bool())

  implicit val channelWidth = sim.channelWidth
  sim.io.clock := clock
  sim.io.reset := reset.toBool || simReset

  val master = addWidget(new EmulationMaster, "Master")
  simReset := master.io.simReset

  val defaultIOWidget = addWidget(new PeekPokeIOWidget(
    simIo.pokedInputs map SimUtils.getChunks,
    simIo.peekedOutputs map SimUtils.getChunks),
    "DefaultIOWidget")
  defaultIOWidget.io.step <> master.io.step
  master.io.done := defaultIOWidget.io.idle
  defaultIOWidget.reset := reset.toBool || simReset

  // Note we are connecting up target reset here; we override part of this
  // assignment below when connecting the memory models to this same reset
  val inputChannels = simIo.pokedInputs flatMap { case (wire, name) => simIo.getIns(wire) }
  val outputChannels = simIo.peekedOutputs flatMap { case (wire, name) => simIo.getOuts(wire) }
  (inputChannels zip defaultIOWidget.io.ins) foreach { case (x, y) => x <> y }
  (defaultIOWidget.io.outs zip outputChannels) foreach { case (x, y) => x <> y }

  if (p(EnableSnapshot)) {
    val daisyController = addWidget(new strober.widgets.DaisyController(simIo.daisy), "DaisyChainController")
    daisyController.reset := reset.toBool || simReset
    daisyController.io.daisy <> simIo.daisy

    val traceWidget = addWidget(new strober.widgets.IOTraceWidget(
      simIo.wireInputs map SimUtils.getChunks,
      simIo.wireOutputs map SimUtils.getChunks,
      simIo.readyValidInputs,
      simIo.readyValidOutputs),
      "IOTraces")
    traceWidget.reset := reset.toBool || simReset
    traceWidget.io.wireIns <> simIo.wireInTraces
    traceWidget.io.wireOuts <> simIo.wireOutTraces
    traceWidget.io.readyValidIns <> simIo.readyValidInTraces
    traceWidget.io.readyValidOuts <> simIo.readyValidOutTraces
    simIo.traceLen := traceWidget.io.traceLen
  }

  val simResetNext = RegNext(simReset)
  private def channels2Port[T <: Data](port: HostPortIO[T], wires: T): Unit = {
    val valid = ArrayBuffer[Bool]()
    val ready = ArrayBuffer[Bool]()
    def loop[T <: Data](arg: (T, T)): Unit = arg match {
      case (target: ReadyValidIO[_], rv: ReadyValidIO[_]) =>
        val (name, channel) = simIo.readyValidMap(rv)
        (directionOf(channel.host.hValid): @unchecked) match {
          case ActualDirection.Input =>
            import chisel3.core.ExplicitCompileOptions.NotStrict // to connect nasti & axi4
            channel.target <> target
            channel.host.hValid := port.fromHost.hValid || simResetNext
            ready += channel.host.hReady
          case ActualDirection.Output =>
            import chisel3.core.ExplicitCompileOptions.NotStrict // to connect nasti & axi4
            target <> channel.target
            channel.host.hReady := port.toHost.hReady
            valid += channel.host.hValid
        }
      case (target: Record, b: Record) =>
        b.elements.toList foreach { case (name, wire) =>
          loop(target.elements(name), wire)
        }
      case (target: Vec[_], v: Vec[_]) =>
        assert(target.size == v.size)
        (target.toSeq zip v.toSeq) foreach loop
      case (target: Bits, wire: Bits) => (directionOf(wire): @unchecked) match {
        case ActualDirection.Input =>
          val channels = simIo.getIns(wire)
          channels.zipWithIndex foreach { case (in, i) =>
            in.bits  := target >> UInt(i * simIo.channelWidth)
            in.valid := port.fromHost.hValid || simResetNext
          }
          ready ++= channels map (_.ready)
        case ActualDirection.Output =>
          val channels = simIo.getOuts(wire)
          target := Cat(channels.reverse map (_.bits))
          channels foreach (_.ready := port.toHost.hReady)
          valid ++= channels map (_.valid)
      }
    }

    loop(port.hBits -> wires)
    port.toHost.hValid := valid.foldLeft(true.B)(_ && _)
    port.fromHost.hReady := ready.foldLeft(true.B)(_ && _)
  }

  val dmaPorts = new ListBuffer[NastiIO]
<<<<<<< HEAD
  val memPorts = new ListBuffer[NastiIO]
  val addresses = new ListBuffer[AddressSet]

  // Instantiate endpoint widgets

  defaultIOWidget.io.tReset.ready := (simIo.endpoints foldLeft Bool(true)){ (resetReady, endpoint) =>
    ((0 until endpoint.size) foldLeft resetReady){ (ready, i) =>
      val widgetName = (endpoint, p(MemModelKey)) match {
        case (_: SimMemIO, Some(_)) => s"MemModel_$i"
        case (_: SimMemIO, None) => s"NastiWidget_$i"
        case _ => s"${endpoint.widgetName}_$i"
      }
      val widget = addWidget(endpoint.widget(p), widgetName)
      widget.reset := reset.toBool || simReset
      widget match {
        case model: MemModel =>
          memPorts += model.io.host_mem
          model.io.tNasti.hBits.aw.bits.user := DontCare
          model.io.tNasti.hBits.aw.bits.region := DontCare
          model.io.tNasti.hBits.ar.bits.user := DontCare
          model.io.tNasti.hBits.ar.bits.region := DontCare
          model.io.tNasti.hBits.w.bits.id := DontCare
          model.io.tNasti.hBits.w.bits.user := DontCare
        case _ =>
      }
      channels2Port(widget.io.hPort, endpoint(i)._2)

      if (widget.io.dma.nonEmpty) {
        dmaPorts += widget.io.dma.get
        addresses += widget.io.address.get
      }

      // each widget should have its own reset queue
      val resetQueue = Module(new WireChannel(1, endpoint.clockRatio))
      resetQueue.io.traceLen := DontCare
      resetQueue.io.trace.ready := DontCare
      resetQueue.reset := reset.toBool || simReset
      widget.io.tReset <> resetQueue.io.out
      resetQueue.io.in.bits := defaultIOWidget.io.tReset.bits
      resetQueue.io.in.valid := defaultIOWidget.io.tReset.valid
      ready && resetQueue.io.in.ready
=======
  val addresses = new ListBuffer[AddrMapEntry]

  // Instantiate endpoint widgets
  defaultIOWidget.io.tReset.ready := (simIo.endpoints foldLeft (BigInt(0), true.B)){
    case ((addrStart, resetReady), endpoint) =>
      ((0 until endpoint.size) foldLeft (addrStart, resetReady)){
        case ((addr, ready), i) =>
          val widgetName = (endpoint, p(MemModelKey)) match {
            case (_: SimMemIO, Some(_)) => s"MemModel_$i"
            case (_: SimMemIO, None) => s"NastiWidget_$i"
            case _ => s"${endpoint.widgetName}_$i"
          }
          val widget = addWidget(endpoint.widget(p), widgetName)
          widget.reset := reset.toBool || simReset
          widget match {
            case model: MemModel =>
              arb.io.master(i) <> model.io.host_mem
              model.io.tNasti.hBits.aw.bits.user := DontCare
              model.io.tNasti.hBits.aw.bits.region := DontCare
              model.io.tNasti.hBits.ar.bits.user := DontCare
              model.io.tNasti.hBits.ar.bits.region := DontCare
              model.io.tNasti.hBits.w.bits.id := DontCare
              model.io.tNasti.hBits.w.bits.user := DontCare
            case _ =>
          }
          channels2Port(widget.io.hPort, endpoint(i)._2)

          val nextAddr = if (widget.io.dma.nonEmpty) {
            val regionSize = 1 << log2Ceil(widget.io.dmaSize)
            val region = MemRange(addr, regionSize, MemAttr(AddrMapProt.RW))
            dmaPorts += widget.io.dma.get
            addresses += AddrMapEntry(widgetName, region)
            addr + regionSize
          } else addr

          // each widget should have its own reset queue
          val resetQueue = Module(new WireChannel(1, endpoint.clockRatio))
          resetQueue.io.traceLen := DontCare
          resetQueue.io.trace.ready := DontCare
          resetQueue.reset := reset.toBool || simReset
          widget.io.tReset <> resetQueue.io.out
          resetQueue.io.in.bits := defaultIOWidget.io.tReset.bits
          resetQueue.io.in.valid := defaultIOWidget.io.tReset.valid
          (nextAddr, ready && resetQueue.io.in.ready)
>>>>>>> c9a013e0
    }
  }._2


  // Host Memory Channels
  // Masters = Target memory channels + loadMemWidget
  val numMemModels = memPorts.length
  val nastiP = p.alterPartial({ case NastiKey => p(MemNastiKey) })
  if (p(MemModelKey) != None) {
    val loadMem = addWidget(new LoadMemWidget(MemNastiKey), s"LOADMEM_0")
    loadMem.reset := reset.toBool || simReset
    memPorts += loadMem.io.toSlaveMem
  }

  val channelSize = BigInt(1) << p(HostMemChannelNastiKey).addrBits
  val hostMemAddrMap = new AddrMap(Seq.tabulate(p(HostMemNumChannels))(i =>
    AddrMapEntry(s"memChannel$i", MemRange(i * channelSize, channelSize, MemAttr(AddrMapProt.RW)))))

  val mem_xbar = Module(new NastiRecursiveInterconnect(numMemModels + 1, hostMemAddrMap)(nastiP))

  io.mem.zip(mem_xbar.io.slaves).foreach({ case (mem, slave) => mem <> slave })
  memPorts.zip(mem_xbar.io.masters).foreach({ case (mem_model, master) => master <> mem_model })

  if (dmaPorts.isEmpty) {
    val dmaParams = p.alterPartial({ case NastiKey => p(DMANastiKey) })
    val error = Module(new NastiErrorSlave()(dmaParams))
    error.io <> io.dma
  } else if (dmaPorts.size == 1) {
    dmaPorts(0) <> io.dma
  } else {
    val dmaParams = p.alterPartial({ case NastiKey => p(DMANastiKey) })
    val router = Module(new NastiRecursiveInterconnect(
      1, new AddrMap(addresses))(dmaParams))
    router.io.masters.head <> NastiQueue(io.dma)(dmaParams)
    dmaPorts.zip(router.io.slaves).foreach { case (dma, slave) => dma <> slave }
  }

  genCtrlIO(io.ctrl, p(FpgaMMIOSize))

  val addrConsts = addresses.map {
    case AddrMapEntry(name, MemRange(addr, _, _)) =>
      (s"${name.toUpperCase}_DMA_ADDR" -> addr.longValue)
  }

  val headerConsts = addrConsts ++ List[(String, Long)](
    "CTRL_ID_BITS"   -> io.ctrl.nastiXIdBits,
    "CTRL_ADDR_BITS" -> io.ctrl.nastiXAddrBits,
    "CTRL_DATA_BITS" -> io.ctrl.nastiXDataBits,
    "CTRL_STRB_BITS" -> io.ctrl.nastiWStrobeBits,
    // These specify channel widths; used mostly in the test harnesses
    "MEM_ADDR_BITS"  -> io.mem(0).nastiXAddrBits,
    "MEM_DATA_BITS"  -> io.mem(0).nastiXDataBits,
    "MEM_ID_BITS"    -> io.mem(0).nastiXIdBits,
    // These are fixed by the AXI4 standard, only used in SW DRAM model
    "MEM_SIZE_BITS"  -> io.mem(0).nastiXSizeBits,
    "MEM_LEN_BITS"   -> io.mem(0).nastiXLenBits,
    "MEM_RESP_BITS"  -> io.mem(0).nastiXRespBits,
    "MEM_STRB_BITS"  -> io.mem(0).nastiWStrobeBits,
    // Address width of the aggregated host-DRAM space
    "DMA_ID_BITS"    -> io.dma.nastiXIdBits,
    "DMA_ADDR_BITS"  -> io.dma.nastiXAddrBits,
    "DMA_DATA_BITS"  -> io.dma.nastiXDataBits,
    "DMA_STRB_BITS"  -> io.dma.nastiWStrobeBits,
    "DMA_WIDTH"      -> p(DMANastiKey).dataBits / 8,
    "DMA_SIZE"       -> log2Ceil(p(DMANastiKey).dataBits / 8)
  )

}

<|MERGE_RESOLUTION|>--- conflicted
+++ resolved
@@ -128,52 +128,11 @@
   }
 
   val dmaPorts = new ListBuffer[NastiIO]
-<<<<<<< HEAD
   val memPorts = new ListBuffer[NastiIO]
-  val addresses = new ListBuffer[AddressSet]
+  val addresses = new ListBuffer[AddrMapEntry]
 
   // Instantiate endpoint widgets
 
-  defaultIOWidget.io.tReset.ready := (simIo.endpoints foldLeft Bool(true)){ (resetReady, endpoint) =>
-    ((0 until endpoint.size) foldLeft resetReady){ (ready, i) =>
-      val widgetName = (endpoint, p(MemModelKey)) match {
-        case (_: SimMemIO, Some(_)) => s"MemModel_$i"
-        case (_: SimMemIO, None) => s"NastiWidget_$i"
-        case _ => s"${endpoint.widgetName}_$i"
-      }
-      val widget = addWidget(endpoint.widget(p), widgetName)
-      widget.reset := reset.toBool || simReset
-      widget match {
-        case model: MemModel =>
-          memPorts += model.io.host_mem
-          model.io.tNasti.hBits.aw.bits.user := DontCare
-          model.io.tNasti.hBits.aw.bits.region := DontCare
-          model.io.tNasti.hBits.ar.bits.user := DontCare
-          model.io.tNasti.hBits.ar.bits.region := DontCare
-          model.io.tNasti.hBits.w.bits.id := DontCare
-          model.io.tNasti.hBits.w.bits.user := DontCare
-        case _ =>
-      }
-      channels2Port(widget.io.hPort, endpoint(i)._2)
-
-      if (widget.io.dma.nonEmpty) {
-        dmaPorts += widget.io.dma.get
-        addresses += widget.io.address.get
-      }
-
-      // each widget should have its own reset queue
-      val resetQueue = Module(new WireChannel(1, endpoint.clockRatio))
-      resetQueue.io.traceLen := DontCare
-      resetQueue.io.trace.ready := DontCare
-      resetQueue.reset := reset.toBool || simReset
-      widget.io.tReset <> resetQueue.io.out
-      resetQueue.io.in.bits := defaultIOWidget.io.tReset.bits
-      resetQueue.io.in.valid := defaultIOWidget.io.tReset.valid
-      ready && resetQueue.io.in.ready
-=======
-  val addresses = new ListBuffer[AddrMapEntry]
-
-  // Instantiate endpoint widgets
   defaultIOWidget.io.tReset.ready := (simIo.endpoints foldLeft (BigInt(0), true.B)){
     case ((addrStart, resetReady), endpoint) =>
       ((0 until endpoint.size) foldLeft (addrStart, resetReady)){
@@ -187,7 +146,7 @@
           widget.reset := reset.toBool || simReset
           widget match {
             case model: MemModel =>
-              arb.io.master(i) <> model.io.host_mem
+              memPorts += model.io.host_mem
               model.io.tNasti.hBits.aw.bits.user := DontCare
               model.io.tNasti.hBits.aw.bits.region := DontCare
               model.io.tNasti.hBits.ar.bits.user := DontCare
@@ -197,7 +156,7 @@
             case _ =>
           }
           channels2Port(widget.io.hPort, endpoint(i)._2)
-
+    
           val nextAddr = if (widget.io.dma.nonEmpty) {
             val regionSize = 1 << log2Ceil(widget.io.dmaSize)
             val region = MemRange(addr, regionSize, MemAttr(AddrMapProt.RW))
@@ -215,7 +174,6 @@
           resetQueue.io.in.bits := defaultIOWidget.io.tReset.bits
           resetQueue.io.in.valid := defaultIOWidget.io.tReset.valid
           (nextAddr, ready && resetQueue.io.in.ready)
->>>>>>> c9a013e0
     }
   }._2
 
