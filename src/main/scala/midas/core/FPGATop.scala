--- conflicted
+++ resolved
@@ -133,11 +133,8 @@
   }
 
   val dmaPorts = new ListBuffer[NastiIO]
-<<<<<<< HEAD
+  val addresses = new ListBuffer[AddressSet]
   val tResetChannel = defaultIOWidget.io.ins.elements("reset")
-=======
-  val addresses = new ListBuffer[AddressSet]
->>>>>>> 3d12c201
 
   // Instantiate endpoint widgets
   tResetChannel.ready := (simIo.endpoints foldLeft Bool(true)){ (resetReady, endpoint) =>
@@ -179,16 +176,11 @@
     }
   }
 
-<<<<<<< HEAD
-  require(dmaPorts.size <= 1)
-  if (dmaPorts.nonEmpty) {
-=======
   if (dmaPorts.isEmpty) {
     val dmaParams = p.alterPartial({ case NastiKey => p(DMANastiKey) })
     val error = Module(new NastiErrorSlave()(dmaParams))
     error.io <> io.dma
   } else if (dmaPorts.size == 1) {
->>>>>>> 3d12c201
     dmaPorts(0) <> io.dma
   } else {
     val dmaParams = p.alterPartial({ case NastiKey => p(DMANastiKey) })
