package strober

import chisel3._
import chisel3.util._
import junctions._
import cde.{Parameters, Field}
import midas_widgets._
import dram_midas._

case object SlaveNastiKey extends Field[NastiParameters]
case object ZynqMMIOSize extends Field[BigInt]

<<<<<<< HEAD
=======
object ZynqCtrlSignals extends Enumeration {
  val HOST_RESET, SIM_RESET, STEP, DONE, TRACELEN = Value
}

>>>>>>> fd4da527
object ZynqShim {
  def apply[T <: Module](c: =>T)(implicit p: Parameters) = new ZynqShim(new SimWrapper(c))
}

case class ZynqMasterHandlerArgs(
  sim: SimWrapperIO, inNum: Int, outNum: Int, arNum: Int, awNum: Int, rNum: Int, wNum: Int)

class ZynqMasterHandlerIO(args: ZynqMasterHandlerArgs,
                          channelType: => DecoupledIO[UInt])
                         (implicit p: Parameters) extends WidgetIO()(p){

  val ins   = Vec(args.inNum, channelType)
  val outs  = Flipped(Vec(args.outNum, channelType))
  val inT   = Flipped(Vec(args.sim.inT.size, channelType))
  val outT  = Flipped(Vec(args.sim.outT.size, channelType))
  val daisy = Flipped(args.sim.daisy.cloneType)
  val mem   = new Bundle {
    val ar = Vec(args.arNum, channelType)
    val aw = Vec(args.awNum, channelType)
    val r  = Flipped(Vec(args.rNum,  channelType))
    val w  = Vec(args.wNum,  channelType)
<<<<<<< HEAD
  }
=======
  } 
  val ctrlIns  = Vec(ZynqCtrlSignals.values.size, channelType)
  val ctrlOuts = Flipped(Vec(ZynqCtrlSignals.values.size, channelType))
>>>>>>> fd4da527
}

class ZynqMasterHandler(args: ZynqMasterHandlerArgs)(implicit val p: Parameters) extends Widget()(p) 
    with HasNastiParameters {
  def ChannelType = Decoupled(UInt(width=nastiXDataBits))
  val io = IO(new ZynqMasterHandlerIO(args, ChannelType))

  val addrSize       = p(ZynqMMIOSize)/4
  val addrOffsetBits = log2Up(nastiXDataBits/8)
  val addrSizeBits   = log2Up(addrSize) - addrOffsetBits
  override val customSize = Some(addrSize)

  require(p(ChannelWidth) == nastiXDataBits, "Channel width and Nasti data width should be the same")

  /*** INPUTS ***/
  val awId  = Reg(UInt(width=nastiWIdBits))
  val wAddr = Reg(UInt(width=addrSizeBits))
  val wStateIdle :: wStateReady :: wStateWrite :: wStateAck :: Nil = Enum(UInt(), 4)
  val wState = RegInit(wStateIdle)
  val restarts = Wire(Vec(io.daisy.sram.size, ChannelType))
  val inputSeq = (io.ins ++ restarts ++ io.mem.ar ++ io.mem.aw ++ io.mem.w).toSeq
  val inputs = Wire(Vec(inputSeq.size, ChannelType))
  io.daisy.sram.zipWithIndex foreach { case (sram, i) =>
    sram.restart := restarts(i).valid
    restarts(i).ready := Bool(true)
  }
  (inputSeq zip inputs) foreach { case (x, y) =>
    // TODO: x <> y
    x.bits  := y.bits
    x.valid := y.valid
    y.ready := x.ready
  }
  inputs.zipWithIndex foreach { case (in, i) =>
    in.bits  := io.ctrl.w.bits.data
    in.valid := wAddr === UInt(i) && wState === wStateWrite
  }

  // Write FSM
  switch(wState) {
    is(wStateIdle) {
      when(io.ctrl.aw.valid) {
        wState := wStateReady
        awId   := io.ctrl.aw.bits.id
        wAddr  := io.ctrl.aw.bits.addr >> UInt(addrOffsetBits)
      }
    }
    is(wStateReady) {
      when(io.ctrl.w.valid) {
        wState := wStateWrite
      }
    }
    is(wStateWrite) {
      when(inputs(wAddr).ready) {
        wState := wStateAck
      } 
    }
    is(wStateAck) {
      when(io.ctrl.b.ready) {
        wState := wStateIdle
      }
    }
  }
  //TODO: this is gross; use the library instead
  io.ctrl.aw.ready := wState === wStateIdle
  io.ctrl.w.ready  := wState === wStateWrite
  io.ctrl.b.valid  := wState === wStateAck
  io.ctrl.b.bits   := NastiWriteResponseChannel(awId)

  /*** OUTPUTS ***/
  val arId  = Reg(UInt(width=nastiWIdBits))
  val rAddr = Reg(UInt(width=addrSizeBits))
  val rStateIdle :: rStateRead :: Nil = Enum(UInt(), 2)
  val rState = RegInit(rStateIdle)
  val doRead = rState === rStateRead
  val daisyOuts = ChainType.values flatMap (io.daisy(_).toSeq) map (_.out)
  val outputSeq = (io.outs ++ io.inT ++ io.outT ++ daisyOuts ++ io.mem.r).toSeq
  val outputs = Wire(Vec(outputSeq.size, ChannelType))
  outputs zip outputSeq foreach { case (x, y) =>
    // TODO: x <> y
    x.bits := y.bits
    x.valid := y.valid
    y.ready := x.ready
  }
  outputs.zipWithIndex foreach { case (out, i) =>
    out.ready := rAddr === UInt(i) && doRead
  }

  // Read FSM
  switch(rState) {
    is(rStateIdle) {
      when(io.ctrl.ar.valid) {
        rState := rStateRead
        arId   := io.ctrl.ar.bits.id
        rAddr  := io.ctrl.ar.bits.addr >> UInt(addrOffsetBits)
      }
    }
    is(rStateRead) {
      when(io.ctrl.r.ready) {
        rState := rStateIdle
      }
    }
  }
  io.ctrl.ar.ready := rState === rStateRead // rStateIdle
  io.ctrl.r.bits := NastiReadDataChannel(
    id = arId,
    data = outputs(rAddr).bits,
    last = outputs(rAddr).valid && doRead)
  io.ctrl.r.valid := io.ctrl.r.bits.last

  // TODO:
  io.daisy.trace foreach (_.in.bits := UInt(0))
  io.daisy.trace foreach (_.in.valid := Bool(false))
  io.daisy.regs foreach (_.in.bits := UInt(0))
  io.daisy.regs foreach (_.in.valid := Bool(false))
  io.daisy.sram foreach (_.in.bits := UInt(0))
  io.daisy.sram foreach (_.in.valid := Bool(false))
  io.daisy.cntr foreach (_.in.bits := UInt(0))
  io.daisy.cntr foreach (_.in.valid := Bool(false))
}

class ZynqShimIO(implicit p: Parameters) extends ParameterizedBundle()(p) {
<<<<<<< HEAD
  val master = WidgetMMIO().flip
  val slave  =  new NastiIO()(p alter Map(NastiKey -> p(SlaveNastiKey)))
=======
  val master = Flipped(new WidgetMMIO)
  val slave  = new NastiIO()(p alter Map(NastiKey -> p(SlaveNastiKey)))
>>>>>>> fd4da527
}

class ZynqShim[+T <: SimNetwork](c: =>T)(implicit p: Parameters) extends Module with HasWidgets {
  val io = IO(new ZynqShimIO)
  // Simulation Target
  val sim: T = Module(c)
  val simReset = Wire(Bool())
  val hostReset = Wire(Bool())
  val ins = sim.io.inMap.toList.tail filterNot (x => SimMemIO(x._1)) flatMap sim.io.getIns // exclude reset
  val outs = sim.io.outMap.toList filterNot (x => SimMemIO(x._1)) flatMap sim.io.getOuts
  val inBufs = ins.zipWithIndex map { case (in, i) =>
    val q = Module(new Queue(in.bits, 2, flow=true))
    in.bits := q.io.deq.bits
    q.reset := reset || hostReset
    q suggestName s"in_buf_${i}" ; q }
  val outBufs = outs.zipWithIndex map { case (out, i) =>
    val q = Module(new Queue(out.bits, 2, flow=true))
    q.io.enq.bits := out.bits
    q.reset := reset || hostReset
    q suggestName s"out_buf_${i}" ; q }

  // Pass Tokens
  val tickCounter = RegInit(UInt(0))
  val tockCounter = RegInit(UInt(0))
  val tick = (inBufs foldLeft tickCounter.orR)(_ && _.io.deq.valid) &&
             (sim.io.ins foldLeft Bool(true))(_ && _.ready)
  val tock = ((outBufs foldLeft tockCounter.orR)(_ && _.io.enq.ready)) &&
             (sim.io.outs foldLeft Bool(true))(_ && _.valid)
  val idle = !tickCounter.orR && !tockCounter.orR
  sim.reset := reset || hostReset
  sim.io.ins(0).bits  := simReset
  sim.io.ins(0).valid := tick || simReset
  when(tick) { tickCounter := tickCounter - UInt(1) }
  when(tock) { tockCounter := tockCounter - UInt(1) }
  when(simReset) { tickCounter := UInt(0) }
  when(simReset) { tockCounter := UInt(1) }
  ins foreach (_.valid := tick || simReset)
  outs foreach (_.ready := tock)
  inBufs foreach (_.io.deq.ready := tick && tickCounter === UInt(1))
  outBufs foreach (_.io.enq.valid := tock && tockCounter === UInt(1))

  // Host Memory Channels
  val arb = Module(new NastiArbiter(SimMemIO.size+1)(p alter Map(NastiKey -> p(SlaveNastiKey))))
  val mem = arb.io.master(SimMemIO.size)
  private def genChannels(data: Data, prefix: String) = {
    val (ins, outs) = SimUtils.parsePorts(data)
    (ins ++ outs) map {case (w, n) => w -> s"${prefix}_${n}"} flatMap (
      SimUtils.genChannels(_)(p alter Map(EnableSnapshot -> false)))
  }
  val ar = genChannels(mem.ar.bits.addr, "ar")
  val aw = genChannels(mem.aw.bits.addr, "aw")
  val w  = genChannels(mem.w.bits.data,  "w")
  val r  = genChannels(mem.r.bits.data,  "r")

  io.slave <> arb.io.slave

  val master = addWidget(new ZynqMasterHandler(new ZynqMasterHandlerArgs(
    sim.io, ins.size, outs.size, ar.size, aw.size, r.size, w.size))(
    p alter Map(NastiKey -> p(CtrlNastiKey))), "ZynqMasterHandler")

  val widgetizedMaster = addWidget(new EmulationMaster, "EmulationMaster")

  hostReset := widgetizedMaster.io.hostReset
  simReset := widgetizedMaster.io.simReset

  when(widgetizedMaster.io.step.fire()) { 
    tickCounter := widgetizedMaster.io.step.bits
    tockCounter := widgetizedMaster.io.step.bits
  }
  widgetizedMaster.io.step.ready := idle
  widgetizedMaster.io.done := idle

<<<<<<< HEAD
  //TODO: this needs to be generated only if required
  sim.io.traceLen := widgetizedMaster.io.traceLen
=======
  master.io.ctrlOuts(DONE.id).bits := idle
  master.io.ctrlOuts(DONE.id).valid := Bool(true)
  master.io.ctrlIns(DONE.id).ready := Bool(false)

  val tracelen_reg = RegInit(UInt(0, master.nastiXDataBits))
  sim.io.traceLen := tracelen_reg
  when(master.io.ctrlIns(TRACELEN.id).fire()) {
    tracelen_reg := master.io.ctrlIns(TRACELEN.id).bits 
  }
  master.io.ctrlIns(TRACELEN.id).ready := idle
  master.io.ctrlOuts(TRACELEN.id).valid := Bool(false)
>>>>>>> fd4da527

  // Target Connection
  implicit val channelWidth = sim.channelWidth
  val IN_ADDRS = SimUtils.genIoMap(sim.io.inputs.tail filterNot (x => SimMemIO(x._1)), 0)
  val OUT_ADDRS = SimUtils.genIoMap(sim.io.outputs filterNot (x => SimMemIO(x._1)), 0)
  (inBufs zip master.io.ins) foreach {case (buf, in) => buf.io.enq <> in}
  (master.io.outs zip outBufs) foreach {case (out, buf) => out <> buf.io.deq}

  val IN_TR_ADDRS = SimUtils.genIoMap(sim.io.inputs, master.io.outs.size)
  val OUT_TR_ADDRS = SimUtils.genIoMap(sim.io.outputs, master.io.outs.size + master.io.inT.size)
  master.io.inT <> sim.io.inT
  master.io.outT <> sim.io.outT

  val SRAM_RESTART_ADDR = master.io.ins.size
  val DAISY_ADDRS = {
    val offset = master.io.outs.size + master.io.inT.size + master.io.outT.size
    ((ChainType.values foldLeft (Map[ChainType.Value, Int](), offset)){
      case ((map, offset), chainType) => 
        (map + (chainType -> offset), offset + master.io.daisy(chainType).size)
    })._1
  }
  master.io.daisy <> sim.io.daisy
  
  // Memory Connection
  val AR_ADDR = master.io.ins.size + master.restarts.size
  val AW_ADDR = AR_ADDR + master.io.mem.ar.size
  val W_ADDR  = AW_ADDR + master.io.mem.aw.size
  val R_ADDR  = master.io.outs.size +
    master.io.inT.size + master.io.outT.size + master.daisyOuts.size
  (aw zip master.io.mem.aw) foreach {case (buf, io) => buf.io.in <> io}
  (ar zip master.io.mem.ar) foreach {case (buf, io) => buf.io.in <> io}
  (w zip master.io.mem.w) foreach {case (buf, io) => buf.io.in <> io}
  (master.io.mem.r zip r) foreach {case (io, buf) => io <> buf.io.out}

  mem.aw.bits := NastiWriteAddressChannel(UInt(SimMemIO.size), 
    Cat(aw map (_.io.out.bits)), UInt(log2Up(mem.w.bits.nastiXDataBits/8)))(
    p alter Map(NastiKey -> p(SlaveNastiKey)))
  mem.ar.bits := NastiReadAddressChannel(UInt(SimMemIO.size), 
    Cat(ar map (_.io.out.bits)), UInt(log2Up(mem.r.bits.nastiXDataBits/8)))(
    p alter Map(NastiKey -> p(SlaveNastiKey)))
  mem.w.bits := NastiWriteDataChannel(Cat(w map (_.io.out.bits)))(
    p alter Map(NastiKey -> p(SlaveNastiKey)))

  r.zipWithIndex foreach {case (buf, i) =>
    buf.io.in.bits := mem.r.bits.data >> UInt(i*sim.channelWidth)
  }
  mem.aw.valid := (aw foldLeft Bool(true))(_ && _.io.out.valid)
  mem.ar.valid := (ar foldLeft Bool(true))(_ && _.io.out.valid)
  mem.w.valid  := (w  foldLeft Bool(true))(_ && _.io.out.valid)
  mem.r.ready  := (r  foldLeft Bool(true))(_ && _.io.in.ready)
  mem.b.ready  := Bool(true)
  aw foreach (_.io.out.ready := mem.aw.fire())
  ar foreach (_.io.out.ready := mem.ar.fire())
  w  foreach (_.io.out.ready := mem.w.fire())
  r  foreach (_.io.in.valid  := mem.r.fire())
 
  private def targetConnect[T <: Data](arg: (T, T)): Unit = arg match {
    case (target: Bundle, wires: Bundle) => 
      (target.elements.unzip._2 zip wires.elements.unzip._2) foreach targetConnect
    case (target: Vec[_], wires: Vec[_]) => 
      (target.toSeq zip wires.toSeq) foreach targetConnect
    case (target: Bits, wire: Bits) if wire.dir == OUTPUT =>
       target := Cat(sim.io.getOuts(wire).map(_.bits))
    case (target: Bits, wire: Bits) if wire.dir == INPUT => 
      sim.io.getIns(wire).zipWithIndex foreach {case (in, i) => 
        in.bits := target >> UInt(i * sim.io.channelWidth) 
      }
    case _ =>
  }

  private def hostConnect[T <: Data](port: HostPortIO[T], wires: T): Unit = {
    val (ins, outs) = SimUtils.parsePorts(wires)
    val inWires = ins map (_._1)
    val outWires = outs map(_._1)
    def andReduceChunks(b: Bits): Bool = {
      b.dir match {
        case OUTPUT =>
          val chunks = sim.io.getOuts(b)
          chunks.foldLeft(Bool(true))(_ && _.valid)
        case INPUT =>
          val chunks = sim.io.getIns(b)
          chunks.foldLeft(Bool(true))(_ && _.ready)
        case _ => throw new RuntimeException("Wire must have a direction")
      }
    }
    // First reduce the chunks for each field; and then the fields themselves
    port.toHost.hValid := outWires map (andReduceChunks(_)) reduce(_ && _)
    port.fromHost.hReady := inWires map (andReduceChunks(_)) reduce(_ && _)
    // Pass the hReady back to the chunks of all target driven fields
    outWires foreach {(outWire: Bits) => {
      val chunks = sim.io.getOuts(outWire)
      chunks foreach (_.ready := port.toHost.hReady)
    }}
    // Pass the hValid back to the chunks for all target sunk fields
    inWires foreach {(inWire: Bits) => {
      val chunks = sim.io.getIns(inWire)
      chunks foreach (_.valid := port.fromHost.hValid)
    }}
  }

  private def channels2Port[T <: Data](port: HostPortIO[T], wires: T): Unit = {
    hostConnect(port, wires)
    targetConnect(port.hBits -> wires)
  }

  (0 until SimMemIO.size) foreach { i =>
    val model = addWidget(
      (p(MemModelKey): @unchecked) match {
        case Some(cfg: BaseConfig) => new MidasMemModel(cfg)(p alter Map(NastiKey -> p(SlaveNastiKey)))
        case None => new SimpleLatencyPipe()(p alter Map(NastiKey -> p(SlaveNastiKey)))},
      s"MemModel_$i")

    arb.io.master(i) <> model.io.host_mem
    model.reset := reset || hostReset

    //Queue HACK: fake two output tokens by connected fromHost.hValid = simReset
    val wires = SimMemIO(i)
    val simResetReg = RegNext(simReset)
    val fakeTNasti = Wire(model.io.tNasti.cloneType)
    model.io.tNasti <> fakeTNasti
    fakeTNasti.fromHost.hValid := model.io.tNasti.fromHost.hValid || simReset || simResetReg
    channels2Port(fakeTNasti, wires)
  }
  genCtrlIO(io.master, p(ZynqMMIOSize))
  StroberCompiler annotate this
}<|MERGE_RESOLUTION|>--- conflicted
+++ resolved
@@ -10,13 +10,6 @@
 case object SlaveNastiKey extends Field[NastiParameters]
 case object ZynqMMIOSize extends Field[BigInt]
 
-<<<<<<< HEAD
-=======
-object ZynqCtrlSignals extends Enumeration {
-  val HOST_RESET, SIM_RESET, STEP, DONE, TRACELEN = Value
-}
-
->>>>>>> fd4da527
 object ZynqShim {
   def apply[T <: Module](c: =>T)(implicit p: Parameters) = new ZynqShim(new SimWrapper(c))
 }
@@ -38,13 +31,7 @@
     val aw = Vec(args.awNum, channelType)
     val r  = Flipped(Vec(args.rNum,  channelType))
     val w  = Vec(args.wNum,  channelType)
-<<<<<<< HEAD
-  }
-=======
-  } 
-  val ctrlIns  = Vec(ZynqCtrlSignals.values.size, channelType)
-  val ctrlOuts = Flipped(Vec(ZynqCtrlSignals.values.size, channelType))
->>>>>>> fd4da527
+  }
 }
 
 class ZynqMasterHandler(args: ZynqMasterHandlerArgs)(implicit val p: Parameters) extends Widget()(p) 
@@ -166,13 +153,8 @@
 }
 
 class ZynqShimIO(implicit p: Parameters) extends ParameterizedBundle()(p) {
-<<<<<<< HEAD
-  val master = WidgetMMIO().flip
-  val slave  =  new NastiIO()(p alter Map(NastiKey -> p(SlaveNastiKey)))
-=======
   val master = Flipped(new WidgetMMIO)
   val slave  = new NastiIO()(p alter Map(NastiKey -> p(SlaveNastiKey)))
->>>>>>> fd4da527
 }
 
 class ZynqShim[+T <: SimNetwork](c: =>T)(implicit p: Parameters) extends Module with HasWidgets {
@@ -245,22 +227,8 @@
   widgetizedMaster.io.step.ready := idle
   widgetizedMaster.io.done := idle
 
-<<<<<<< HEAD
   //TODO: this needs to be generated only if required
   sim.io.traceLen := widgetizedMaster.io.traceLen
-=======
-  master.io.ctrlOuts(DONE.id).bits := idle
-  master.io.ctrlOuts(DONE.id).valid := Bool(true)
-  master.io.ctrlIns(DONE.id).ready := Bool(false)
-
-  val tracelen_reg = RegInit(UInt(0, master.nastiXDataBits))
-  sim.io.traceLen := tracelen_reg
-  when(master.io.ctrlIns(TRACELEN.id).fire()) {
-    tracelen_reg := master.io.ctrlIns(TRACELEN.id).bits 
-  }
-  master.io.ctrlIns(TRACELEN.id).ready := idle
-  master.io.ctrlOuts(TRACELEN.id).valid := Bool(false)
->>>>>>> fd4da527
 
   // Target Connection
   implicit val channelWidth = sim.channelWidth
