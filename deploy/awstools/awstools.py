from __future__ import print_function

import random
import logging
import os

import boto3
import botocore
from botocore import exceptions
from fabric.api import local, hide, settings

# setup basic config for logging
if __name__ == '__main__':
    logging.basicConfig()

rootLogger = logging.getLogger()

# this needs to be updated whenever the FPGA Dev AMI changes
# You can find this by going to the AMI tab under EC2 and searching for public images:
# https://console.aws.amazon.com/ec2/v2/home?region=us-east-1#Images:visibility=public-images;search=FPGA%20Developer;sort=name
f1_ami_name = "FPGA Developer AMI - 1.11.0-40257ab5-6688-4c95-97d1-e251a40fd1fc"

def valid_aws_configure_creds():
    """ See if aws configure has been run. Returns False if aws configure
    needs to be run, else True.

    This DOES NOT perform any deeper validation.
    """
    import botocore.session
    session = botocore.session.get_session()
    creds = session.get_credentials()
    if creds is None:
        return False
    if session.get_credentials().access_key == '':
        return False
    if session.get_credentials().secret_key == '':
        return False
    if session.get_config_variable('region') == '':
        return False
    return True

def aws_resource_names():
    """ Get names for various aws resources the manager relies on. For example:
    vpcname, securitygroupname, keyname, etc.

    Regular users are instructed to hardcode many of these to firesim.

    Other users may have special settings pre-determined for them (e.g.
    tutorial users. This function produces the correct dict by looking up
    tags applied to the manager instance.

    Returns dict with at least:
        'vpcname', 'securitygroupname', 'keyname', 's3bucketname', 'snsname',
        'runfarmprefix'.

    Note that these tags are NOT used to enforce the usage of these resources,
    rather just to configure the manager. Enforcement is done in IAM
    policies where necessary."""

    base_dict = {
        'tutorial_mode'  :   False,
        # regular users are instructed to create these in the setup instructions
        'vpcname':           'firesim',
        'securitygroupname': 'firesim',
        # regular users are instructed to create a key named `firesim` in the wiki
        'keyname':           'firesim',
        's3bucketname' :     None,
        'snsname'      :     'FireSim',
        'runfarmprefix':     None,
    }

    resp = None
    res = None
    # This takes multiple minutes without a timeout from the CI container. In
    # practice it should resolve nearly instantly on an initialized EC2 instance.
    curl_connection_timeout = 10
    with settings(warn_only=True), hide('everything'):
        res = local("""curl -s --connect-timeout {} http://169.254.169.254/latest/meta-data/instance-id""".format(curl_connection_timeout), capture=True)

    # Use the default dictionary if we're not on an EC2 instance (e.g., when a
    # manager is launched from CI; during demos)
    if res.return_code != 0:
        return base_dict


    # Look up this instance's ID, if we do not have permission to describe tags, use the default dictionary
    client = boto3.client('ec2')
    try:
        instanceid = res.stdout
        rootLogger.debug(instanceid)

        resp = client.describe_tags(
            Filters=[
                {
                    'Name': 'resource-id',
                    'Values': [
                        instanceid,
                    ]
                },
            ]
        )
    except client.exceptions.ClientError:
        return base_dict

    resptags = {}
    for pair in resp['Tags']:
        resptags[pair['Key']] = pair['Value']
    rootLogger.debug(resptags)

    in_tutorial_mode = 'firesim-tutorial-username' in resptags.keys()
    if not in_tutorial_mode:
        return base_dict

    # at this point, assume we are in tutorial mode and get all tags we need
    base_dict['tutorial_mode']     = True
    base_dict['vpcname']           = resptags['firesim-tutorial-username']
    base_dict['securitygroupname'] = resptags['firesim-tutorial-username']
    base_dict['keyname']           = resptags['firesim-tutorial-username']
    base_dict['s3bucketname']      = resptags['firesim-tutorial-username']
    base_dict['snsname']           = resptags['firesim-tutorial-username']
    base_dict['runfarmprefix']     = resptags['firesim-tutorial-username']

    return base_dict

# AMIs are region specific
def get_f1_ami_id():
    """ Get the AWS F1 Developer AMI by looking up the image name -- should be region independent.
    """
    client = boto3.client('ec2')
    response = client.describe_images(Filters=[{'Name': 'name', 'Values': [f1_ami_name]}])
    assert len(response['Images']) == 1
    return response['Images'][0]['ImageId']

def get_aws_userid():
    """ Get the user's IAM ID to intelligently create a bucket name when doing managerinit.
    The previous method to do this was:

    client = boto3.client('iam')
    return client.get_user()['User']['UserId'].lower()

    But it seems that by default many accounts do not have permission to run this,
    so instead we get it from instance metadata.
    """
    res = None
    # This takes multiple minutes without a timeout from a non-AWS instance. In
    # practice it should resolve nearly instantly on an initialized EC2 instance.
    curl_connection_timeout = 10
    with settings(warn_only=True), hide('everything'):
        res = local("""curl -s --connect-timeout {} http://169.254.169.254/latest/dynamic/instance-identity/document | grep -oP '(?<="accountId" : ")[^"]*(?=")'""".format(curl_connection_timeout), capture=True)

    # Use some default string if we're not on an EC2 instance (e.g., when a
    # manager is launched from CI; during demos; other etc)
    if res.return_code != 0:
        return "PREAWSINIT"
    else:
        return res.stdout.lower()

def construct_instance_market_options(instancemarket, spotinterruptionbehavior, spotmaxprice):
    """ construct the dictionary necessary to configure instance market selection
    (on-demand vs spot)
    See:
    https://boto3.readthedocs.io/en/latest/reference/services/ec2.html#EC2.ServiceResource.create_instances
    and
    https://docs.aws.amazon.com/AWSEC2/latest/APIReference/API_InstanceMarketOptionsRequest.html
    """
    instmarkoptions = dict()
    if instancemarket == "spot":
        instmarkoptions['MarketType'] = "spot"
        instmarkoptions['SpotOptions'] = dict()
        if spotmaxprice != "ondemand":
            # no value for MaxPrice means ondemand, so fill it in if spotmaxprice is not ondemand
            instmarkoptions['SpotOptions']['MaxPrice'] = spotmaxprice
        if spotinterruptionbehavior != "terminate":
            # if you have special interruption behavior, we also need to make the instance persistent
            instmarkoptions['SpotOptions']['InstanceInterruptionBehavior'] = spotinterruptionbehavior
            instmarkoptions['SpotOptions']['SpotInstanceType'] = "persistent"
        return instmarkoptions
    elif instancemarket == "ondemand":
        # empty dict = on demand
        return instmarkoptions
    else:
        assert False, "INVALID INSTANCE MARKET TYPE."

def launch_instances(instancetype, count, instancemarket, spotinterruptionbehavior, spotmaxprice, blockdevices=None, tags=None, randomsubnet=False):
    """ Launch count instances of type instancetype, optionally with additional
    block devices mappings and instance tags

         This will launch instances in avail zone 0, then once capacity runs out, zone 1, then zone 2, etc.
    """

    aws_resource_names_dict = aws_resource_names()
    keyname = aws_resource_names_dict['keyname']
    securitygroupname = aws_resource_names_dict['securitygroupname']
    vpcname = aws_resource_names_dict['vpcname']

    ec2 = boto3.resource('ec2')
    client = boto3.client('ec2')

    vpcfilter = [{'Name':'tag:Name', 'Values': [vpcname]}]
    firesimvpc = list(ec2.vpcs.filter(Filters=vpcfilter))
    subnets = list(firesimvpc[0].subnets.filter())
    if randomsubnet:
        random.shuffle(subnets)
    firesimsecuritygroup = client.describe_security_groups(
        Filters=[{'Name':'group-name', 'Values': [securitygroupname]}])['SecurityGroups'][0]['GroupId']

    marketconfig = construct_instance_market_options(instancemarket, spotinterruptionbehavior, spotmaxprice)
    f1_image_id = get_f1_ami_id()

    if blockdevices is None:
        blockdevices = []

    # starting with the first subnet, keep trying until you get the instances you need
    startsubnet = 0
    instances = []
    while len(instances) < count:
        if not (startsubnet < len(subnets)):
            rootLogger.critical("we tried all subnets, but there was insufficient capacity to launch your instances")
            rootLogger.critical("""only the following {} instances were launched""".format(len(instances)))
            rootLogger.critical(instances)
            return

        chosensubnet = subnets[startsubnet].subnet_id
        try:
            instance = ec2.create_instances(ImageId=f1_image_id,
                            EbsOptimized=True,
                            BlockDeviceMappings=(blockdevices + [
                                {
                                    'DeviceName': '/dev/sdb',
                                    'NoDevice': '',
                                },
                            ]),
                            InstanceType=instancetype, MinCount=1, MaxCount=1,
                            NetworkInterfaces=[
                                {'SubnetId': chosensubnet,
                                 'DeviceIndex':0,
                                 'AssociatePublicIpAddress':True,
                                 'Groups':[firesimsecuritygroup]}
                            ],
                            KeyName=keyname,
                            TagSpecifications=([] if tags is None else [
                                {
                                    'ResourceType': 'instance',
                                    'Tags': [{ 'Key': k, 'Value': v} for k, v in tags.items()],
                                },
                            ]),
                            InstanceMarketOptions=marketconfig
                        )
            instances += instance

        except client.exceptions.ClientError as e:
            rootLogger.info(e)
            rootLogger.info("This probably means there was no more capacity in this availability zone. Try the next one.")
            startsubnet += 1
    return instances

def run_block_device_dict():
    return [ { 'DeviceName': '/dev/sda1', 'Ebs': { 'VolumeSize': 300, 'VolumeType': 'gp2' } } ]

def run_tag_dict():
    return { 'fsimcluster': "defaultcluster" }

def run_filters_list_dict():
    return [ { 'Name': 'tag:fsimcluster', 'Values': [ "defaultcluster" ] } ]

def launch_run_instances(instancetype, count, fsimclustertag, instancemarket, spotinterruptionbehavior, spotmaxprice):
    return launch_instances(instancetype, count, instancemarket, spotinterruptionbehavior, spotmaxprice,
        blockdevices=[
            {
                'DeviceName': '/dev/sda1',
                'Ebs': {
                    'VolumeSize': 300,  # TODO: make this configurable from .ini?
                    'VolumeType': 'gp2',
                },
            },
        ],
        tags={ 'fsimcluster': fsimclustertag })

def get_instances_with_filter(filters, allowed_states=['pending', 'running', 'shutting-down', 'stopping', 'stopped']):
    """ Produces a list of instances based on a set of provided filters """
    ec2_client = boto3.client('ec2')

    instance_res = ec2_client.describe_instances(Filters=filters +
        [{'Name': 'instance-state-name', 'Values' : allowed_states}]
    )['Reservations']

    instances = []
    # Collect all instances across all reservations
    if instance_res:
        for res in instance_res:
            if res['Instances']:
                instances.extend(res['Instances'])
    return instances

def get_instances_by_tag_type(fsimclustertag, instancetype):
    """ return list of instances that match a tag and instance type """
    res = boto3.resource('ec2')

    instances = res.instances.filter(
        Filters = [
            {
                'Name': 'instance-type',
                'Values': [
                    instancetype,
                ]
            },
            {
                'Name': 'instance-state-name',
                'Values': [
                    'running',
                ]
            },
            {
                'Name': 'tag:fsimcluster',
                'Values': [
                    fsimclustertag,
                ]
            },
        ]
    )
    return instances

def get_private_ips_for_instances(instances):
    """" Take list of instances (as returned by create_instances), return private IPs. """
    return [instance.private_ip_address for instance in instances]

def get_instance_ids_for_instances(instances):
    """" Take list of instances (as returned by create_instances), return instance ids. """
    return [instance.id for instance in instances]

def instances_sorted_by_avail_ip(instances):
    """ This returns a list of instance objects, first sorted by their private ip,
    then sorted by availability zone. """
    ips = get_private_ips_for_instances(instances)
    ips_to_instances = zip(ips, instances)
    insts = sorted(ips_to_instances, key=lambda x: x[0])
    insts = [x[1] for x in insts]
    return sorted(insts, key=lambda x: x.placement['AvailabilityZone'])

def instance_privateip_lookup_table(instances):
    """ Given a list of instances, construct a lookup table that goes from
    privateip -> instance obj """
    ips = get_private_ips_for_instances(instances)
    ips_to_instances = zip(ips, instances)
    return { ip: instance for (ip, instance) in ips_to_instances }

def wait_on_instance_boot(instance_id):
    """ Blocks on EC2 instance boot """
    ec2_client = boto3.client('ec2')
    waiter = ec2_client.get_waiter('instance_status_ok')
    waiter.wait(InstanceIds=[instance_id])

def wait_on_instance_launches(instances, message=""):
    """ Take a list of instances (as returned by create_instances), wait until
    instance is running. """
    rootLogger.info("Waiting for instance boots: " + str(len(instances)) + " " + message)
    for instance in instances:
        instance.wait_until_running()
        wait_on_instance_boot(instance.id)
        rootLogger.info(str(instance.id) + " booted!")

def terminate_instances(instanceids, dryrun=True):
    """ Terminate instances when given a list of instance ids.  for safety,
    this supplies dryrun=True by default. """
    client = boto3.client('ec2')
    client.terminate_instances(InstanceIds=instanceids, DryRun=dryrun)

def auto_create_bucket(userbucketname):
    """ Check if the user-specified s3 bucket is available.
    If we get a NoSuchBucket exception, create the bucket for the user.
    If we get any other exception, exit.
    If we get no exception, assume the bucket exists and the user has already
    set it up correctly.
    """
    s3cli = boto3.client('s3')
    try:
        s3cli.head_bucket(Bucket=userbucketname)
    except s3cli.exceptions.ClientError as exc:
        if 'Forbidden' in repr(exc):
            rootLogger.critical("You tried to access a bucket that is Forbidden. This probably means that someone else has taken the name already.")
            rootLogger.critical("The full exception is printed below:")
            rootLogger.critical("____________________________________________________________")
            rootLogger.critical(repr(exc))
            assert False

        elif 'Not Found' in repr(exc):
            # create the bucket for the user and setup directory structure
            rootLogger.info("Creating s3 bucket for you named: " + userbucketname)
            my_session = boto3.session.Session()
            my_region = my_session.region_name

            # yes, this is unfortunately the correct way of handling this.
            # you cannot pass 'us-east-1' as a location constraint because
            # it is a special case default. See
            # https://github.com/boto/boto3/issues/125#issuecomment-225720089
            if my_region == 'us-east-1':
                s3cli.create_bucket(Bucket=userbucketname)
            else:
                s3cli.create_bucket(Bucket=userbucketname,
                                    CreateBucketConfiguration={'LocationConstraint': my_region}
                                    )

            # now, setup directory structure
            resp = s3cli.put_object(
                Bucket = userbucketname,
                Body = '',
                Key = 'dcp/'
            )
            resp2 = s3cli.put_object(
                Bucket = userbucketname,
                Body = '',
                Key = 'logs/'
            )

        else:
            rootLogger.critical("Unknown error creating bucket. Please report this issue on the FireSim Github repo.")
            rootLogger.critical("The full exception is printed below:")
            rootLogger.critical("____________________________________________________________")
            rootLogger.critical(repr(exc))
            assert False

def get_snsname_arn():
    """ If the Topic doesn't exist create it, send catch exceptions while creating. Or if it exists get arn """
    client = boto3.client('sns')

    aws_resource_names_dict = aws_resource_names()
    snsname = aws_resource_names_dict['snsname']

    response = None
    try: # this will either create the topic, if it doesn't exist, or just get the arn
        response = client.create_topic(
            Name=snsname
        )
    except client.exceptions.ClientError as err:
        if 'AuthorizationError' in repr(err):
            rootLogger.warning("You don't have permissions to perform \"Topic Creation \". Required to send you email notifications. Please contact your IT administrator")
        else:
            rootLogger.warning("Unknown exception is encountered while trying to perform \"Topic Creation\"")
        rootLogger.warning(err)
        return None

    return response['TopicArn']

def subscribe_to_firesim_topic(email):
    """ Subscribe a user to their FireSim SNS topic for notifications. """

    client = boto3.client('sns')
    arn = get_snsname_arn()
    if not arn:
        return None
    try:
        response = client.subscribe(
            TopicArn=arn,
            Protocol='email',
            Endpoint=email
        )
        message = """You should receive a message at {}
asking to confirm your subscription to FireSim SNS Notifications. You will not
receive any notifications until you click the confirmation link.""".format(email)

        rootLogger.info(message)
    except client.exceptions.ClientError as err:
        if 'AuthorizationError' in repr(err):
            rootLogger.warning("You don't have permissions to subscribe to firesim notifications")
        else:
            rootLogger.warning("Unknown exception is encountered while trying subscribe notifications")
        rootLogger.warning(err)


def send_firesim_notification(subject, body):

    client = boto3.client('sns')
    arn = get_snsname_arn()

    if not arn:
        return None

    try:
        response = client.publish(
            TopicArn=arn,
            Message=body,
            Subject=subject
        )
    except client.exceptions.ClientError as err:
        if 'AuthorizationError' in repr(err):
            rootLogger.warning("You don't have permissions to publish to firesim notifications")
        else:
            rootLogger.warning("Unknown exception is encountered while trying publish notifications")
        rootLogger.warning(err)

<<<<<<< HEAD
=======
def main(args):
    import argparse
    import yaml
    parser = argparse.ArgumentParser(description="Launch/terminate instances", formatter_class=argparse.ArgumentDefaultsHelpFormatter)
    parser.add_argument("command", choices=["launch", "terminate"], help="Choose to launch or terminate instances")
    parser.add_argument("--inst_type", default="m5.large", help="Instance type. Used by \'launch\'.")
    parser.add_argument("--inst_amt", type=int, default=1, help="Number of instances to launch. Used by \'launch\'.")
    parser.add_argument("--market", choices=["ondemand", "spot"], default="ondemand", help="Type of market to get instances. Used by \'launch\'.")
    parser.add_argument("--int_behavior", choices=["hibernate", "stop", "terminate"], default="terminate", help="Interrupt behavior. Used by \'launch\'.")
    parser.add_argument("--spot_max_price", default="ondemand", help="Spot Max Price. Used by \'launch\'.")
    parser.add_argument("--random_subnet", action="store_true", help="Randomize subnets. Used by \'launch\'.")
    parser.add_argument("--block_devices", type=yaml.safe_load, default=run_block_device_dict(), help="List of dicts with block device information. Used by \'launch\'.")
    parser.add_argument("--tags", type=yaml.safe_load, default=run_tag_dict(), help="Dict of tags to add to instances. Used by \'launch\'.")
    parser.add_argument("--filters", type=yaml.safe_load, default=run_filters_list_dict(), help="List of dicts used to filter instances. Used by \'terminate\'.")
    args = parser.parse_args(args)

    if args.command == "launch":
        insts = launch_instances(
            args.inst_type,
            args.inst_amt,
            args.market,
            args.int_behavior,
            args.spot_max_price,
            args.block_devices,
            args.tags,
            args.random_subnet)
        instids = get_instance_ids_for_instances(insts)
        print("Instance IDs: {}".format(instids))
        wait_on_instance_launches(insts)
        print("Launched instance IPs: {}".format(get_private_ips_for_instances(insts)))
    else: # "terminate"
        insts = get_instances_with_filter(args.filters)
        instids = [ inst['InstanceId'] for inst in insts ]
        terminate_instances(instids, False)
        print("Terminated instance IDs: {}".format(instids))
    return 0

>>>>>>> a07bf6f8
if __name__ == '__main__':
    import sys
    sys.exit(main(sys.argv[1:]))<|MERGE_RESOLUTION|>--- conflicted
+++ resolved
@@ -488,8 +488,6 @@
             rootLogger.warning("Unknown exception is encountered while trying publish notifications")
         rootLogger.warning(err)
 
-<<<<<<< HEAD
-=======
 def main(args):
     import argparse
     import yaml
@@ -527,7 +525,6 @@
         print("Terminated instance IDs: {}".format(instids))
     return 0
 
->>>>>>> a07bf6f8
 if __name__ == '__main__':
     import sys
     sys.exit(main(sys.argv[1:]))