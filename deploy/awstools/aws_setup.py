#!/usr/bin/env python3

<<<<<<< HEAD
from __future__ import  annotations
=======
from __future__ import annotations
>>>>>>> a7f5d980

""" This script configures your AWS account to run FireSim. """

import boto3

vpcname = 'firesim'
secgroupname = 'firesim'

def aws_setup():
    ec2 = boto3.resource('ec2')
    client = boto3.client('ec2')

    # get list of avail zones in the region, we will need it later
    avail_zones = list(map(lambda x: x['ZoneName'], client.describe_availability_zones()['AvailabilityZones']))
    av_zones_with_3octet = zip(range(len(avail_zones)), avail_zones)

    print("Creating VPC for FireSim...")
    vpc = ec2.create_vpc(CidrBlock='192.168.0.0/16')
    vpc_id = vpc.id
    # confirm that vpc is actually available before running commands
    client.get_waiter('vpc_exists').wait(VpcIds=[vpc_id])
    client.get_waiter('vpc_available').wait(VpcIds=[vpc_id])

    vpc.create_tags(Tags=[{"Key": "Name", "Value": vpcname}])
    vpc.wait_until_available()

    ig = ec2.create_internet_gateway()
    vpc.attach_internet_gateway(InternetGatewayId=ig.id)

    route_table = vpc.create_route_table()
    route = route_table.create_route(
        DestinationCidrBlock='0.0.0.0/0',
        GatewayId=ig.id
    )
    print("Success!")

    print("Creating a subnet in the VPC for each availability zone...")
    subnets = []
    # create a subnet in each availability zone for this vpc
    for ip, zone in av_zones_with_3octet:
        subnets.append(ec2.create_subnet(CidrBlock='192.168.' + str(ip) + '.0/24', VpcId=vpc.id, AvailabilityZone=zone))
        client.get_waiter('subnet_available').wait(SubnetIds=[subnets[-1].id])
        client.modify_subnet_attribute(MapPublicIpOnLaunch={'Value': True}, SubnetId=subnets[-1].id)
        route_table.associate_with_subnet(SubnetId=subnets[-1].id)
    print("Success!")

    print("Creating a security group for FireSim...")
    sec_group = ec2.create_security_group(
        GroupName=secgroupname, Description='firesim security group', VpcId=vpc.id)

    # allow all egress rule exists by default

    # ingress rules
    sec_group.authorize_ingress(IpPermissions=[
        {u'PrefixListIds': [], u'FromPort': 60000, u'IpRanges': [{u'Description': 'mosh', u'CidrIp': '0.0.0.0/0'}], u'ToPort': 61000, u'IpProtocol': 'udp', u'UserIdGroupPairs': [], u'Ipv6Ranges': [{u'Description': 'mosh', u'CidrIpv6': '::/0'}]},
        {u'PrefixListIds': [], u'FromPort': 22, u'IpRanges': [{u'CidrIp': '0.0.0.0/0'}], u'ToPort': 22, u'IpProtocol': 'tcp', u'UserIdGroupPairs': [], u'Ipv6Ranges': []},
        {u'PrefixListIds': [], u'FromPort': 10000, u'IpRanges': [{u'Description': 'firesim network model', u'CidrIp': '0.0.0.0/0'}], u'ToPort': 11000, u'IpProtocol': 'tcp', u'UserIdGroupPairs': [], u'Ipv6Ranges': [{u'Description': 'firesim network model', u'CidrIpv6': '::/0'}]},
        {u'PrefixListIds': [], u'FromPort': 3389, u'IpRanges': [{u'Description': 'remote desktop', u'CidrIp': '0.0.0.0/0'}], u'ToPort': 3389, u'IpProtocol': 'tcp', u'UserIdGroupPairs': [], u'Ipv6Ranges': [{u'CidrIpv6': '::/0', u'Description': 'rdp'}]}])

    print("Success!")

if __name__ == '__main__':
    aws_setup()<|MERGE_RESOLUTION|>--- conflicted
+++ resolved
@@ -1,10 +1,6 @@
 #!/usr/bin/env python3
 
-<<<<<<< HEAD
-from __future__ import  annotations
-=======
 from __future__ import annotations
->>>>>>> a7f5d980
 
 """ This script configures your AWS account to run FireSim. """
 
