# RUNTIME configuration for the FireSim Simulation Manager
# See docs/Advanced-Usage/Manager/Manager-Configuration-Files.rst for
# documentation of all of these params.

[runfarm]
runfarmtag=mainrunfarm

f1_16xlarges=1
m4_16xlarges=0
f1_4xlarges=0
f1_2xlarges=0

runinstancemarket=ondemand
spotinterruptionbehavior=terminate
spotmaxprice=ondemand

[targetconfig]
#Set topology=no_net_config to run without a network simulation
topology=example_8config
no_net_num_nodes=2
linklatency=6405
switchinglatency=10
netbandwidth=200
profileinterval=-1

# This references a section from config_hwconfigs.ini
# In homogeneous configurations, use this to set the hardware config deployed
# for all simulators
defaulthwconfig=firesim-rocket-quadcore-nic-l2-llc4mb-ddr3

[tracing]
enable=no

# Trace output formats. Only enabled if "enable" is set to "yes" above
# 0 = human readable; 1 = binary (compressed raw data); 2 = flamegraph (stack
# unwinding -> Flame Graph)
output_format=0

# Trigger selector.
# 0 = no trigger; 1 = cycle count trigger; 2 = program counter trigger; 3 =
# instruction trigger
selector=1
start=0
end=-1

[autocounter]
readrate=0

[workload]
workloadname=linux-uniform.json
terminateoncompletion=no
suffixtag=

[hostdebug]
# When enabled (=yes), Zeros-out FPGA-attached DRAM before simulations
# begin (takes 2-5 minutes).
# In general, this is not required to produce deterministic simulations on
# target machines running linux. Enable if you observe simulation non-determinism.
zerooutdram=no
<<<<<<< HEAD
# For designs built with synthesized assertions, enabling (=no) prints
# assertion message and terminates simulation if assertion fires.
# Disabling (=yes) ignores assertion firing and continues simulation.
=======
# If disable_synth_asserts=no, simulation will print assertion message and
# terminate simulation if synthesized assertion fires.
# If disable_synth_asserts=yes, simulation ignores assertion firing and
# continues simulation.
>>>>>>> cba15af1
disable_synth_asserts=no

[synthprint]
# Start and end cycles for outputting synthesized prints.
# They are given in terms of the base clock and will be converted
# for each clock domain.
start=0
end=-1
# When enabled (=yes), prefix print output with the target cycle at which the print was triggered
cycleprefix=yes<|MERGE_RESOLUTION|>--- conflicted
+++ resolved
@@ -57,16 +57,10 @@
 # In general, this is not required to produce deterministic simulations on
 # target machines running linux. Enable if you observe simulation non-determinism.
 zerooutdram=no
-<<<<<<< HEAD
-# For designs built with synthesized assertions, enabling (=no) prints
-# assertion message and terminates simulation if assertion fires.
-# Disabling (=yes) ignores assertion firing and continues simulation.
-=======
 # If disable_synth_asserts=no, simulation will print assertion message and
 # terminate simulation if synthesized assertion fires.
 # If disable_synth_asserts=yes, simulation ignores assertion firing and
 # continues simulation.
->>>>>>> cba15af1
 disable_synth_asserts=no
 
 [synthprint]
