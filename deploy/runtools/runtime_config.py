""" This file manages the overall configuration of the system for running
simulation tasks. """

from __future__ import print_function

from time import strftime, gmtime
import ConfigParser
import pprint
import logging

from fabric.api import *
from awstools.awstools import *
from awstools.afitools import *
from runtools.firesim_topology_with_passes import FireSimTopologyWithPasses
from runtools.workload import WorkloadConfig
from runtools.run_farm import RunFarm
from util.streamlogger import StreamLogger

LOCAL_DRIVERS_BASE = "../sim/output/f1/"
LOCAL_DRIVERS_GENERATED_SRC = "../sim/generated-src/f1/"
CUSTOM_RUNTIMECONFS_BASE = "../sim/custom-runtime-configs/"

rootLogger = logging.getLogger()

class RuntimeHWConfig:
    """ A pythonic version of the entires in config_hwdb.ini """

    def __init__(self, name, hwconfig_dict):
        self.name = name
        self.agfi = hwconfig_dict['agfi']
        self.deploytriplet = hwconfig_dict['deploytripletoverride']
        self.deploytriplet = self.deploytriplet if self.deploytriplet != "None" else None
        if self.deploytriplet is not None:
            rootLogger.warning("Your config_hwdb.ini file is overriding a deploytriplet. Make sure you understand why!")
        self.customruntimeconfig = hwconfig_dict['customruntimeconfig']
        self.customruntimeconfig = self.customruntimeconfig if self.customruntimeconfig != "None" else None
        # note whether we've built a copy of the simulation driver for this hwconf
        self.driver_built = False

    def get_deploytriplet_for_config(self):
        """ Get the deploytriplet for this configuration. This memoizes the request
        to the AWS AGFI API."""
        if self.deploytriplet is not None:
            return self.deploytriplet
        rootLogger.debug("Setting deploytriplet by querying the AGFI's description.")
        self.deploytriplet = get_firesim_tagval_for_agfi(self.agfi,
                                                         'firesim-deploytriplet')
    def get_design_name(self):
        """ Returns the name used to prefix MIDAS-emitted files. (The DESIGN make var) """
        my_deploytriplet = self.get_deploytriplet_for_config()
        my_design = my_deploytriplet.split("-")[0]
        return my_design

    def get_local_driver_binaryname(self):
        """ Get the name of the driver binary. """
        return self.get_design_name() + "-f1"

    def get_local_driver_path(self):
        """ return relative local path of the driver used to run this sim. """
        my_deploytriplet = self.get_deploytriplet_for_config()
        drivers_software_base = LOCAL_DRIVERS_BASE + "/" + my_deploytriplet + "/"
        fpga_driver_local = drivers_software_base + self.get_local_driver_binaryname()
        return fpga_driver_local

    def get_local_runtimeconf_binaryname(self):
        """ Get the name of the runtimeconf file. """
        return "runtime.conf" if self.customruntimeconfig is None else self.customruntimeconfig

    def get_local_runtime_conf_path(self):
        """ return relative local path of the runtime conf used to run this sim. """
        my_deploytriplet = self.get_deploytriplet_for_config()
        drivers_software_base = LOCAL_DRIVERS_BASE + "/" + my_deploytriplet + "/"
        my_runtimeconfig = self.customruntimeconfig
        if my_runtimeconfig is None:
            runtime_conf_local = drivers_software_base + "runtime.conf"
        else:
            runtime_conf_local = CUSTOM_RUNTIMECONFS_BASE + my_runtimeconfig
        return runtime_conf_local

    # TODO: Delete this and bake the assertion definitions into the Driver
    def get_local_assert_def_path(self):
        """ return relative local path of the synthesized assertion definitions. """
        my_deploytriplet = self.get_deploytriplet_for_config()
        gen_src_dir = LOCAL_DRIVERS_GENERATED_SRC + "/" + my_deploytriplet + "/"
        assert_def_local = gen_src_dir + self.get_design_name() + ".asserts"
        return assert_def_local

    def get_boot_simulation_command(self, macaddr, blkdev, slotid,
                                    linklatency, netbw, profile_interval, bootbin,
                                    trace_enable, trace_start, trace_end, shmemportname):
        """ return the command used to boot the simulation. this has to have
        some external params passed to it, because not everything is contained
        in a runtimehwconfig. TODO: maybe runtimehwconfig should be renamed to
        pre-built runtime config? It kinda contains a mix of pre-built and
        runtime parameters currently. """

        tracefile = "+tracefile0=TRACEFILE" if trace_enable else ""

        # this monstrosity boots the simulator, inside screen, inside script
        # the sed is in there to get rid of newlines in runtime confs
        driver = self.get_local_driver_binaryname()
        runtimeconf = self.get_local_runtimeconf_binaryname()
<<<<<<< HEAD
        basecommand = """screen -S fsim{slotid} -d -m bash -c "script -f -c 'stty intr ^] && sudo ./{driver} +permissive $(sed \':a;N;$!ba;s/\\n/ /g\' {runtimeconf}) +macaddr0={macaddr} +blkdev0={blkdev} +slotid={slotid} +niclog0=niclog +blkdev-log0=blkdev-log {tracefile} +trace-start0={trace_start} +trace-end0={trace_end} +linklatency0={linklatency} +netbw0={netbw} +profile-interval={profile_interval} +zero-out-dram +shmemportname0={shmemportname} +permissive-off +prog0={bootbin} && stty intr ^c' uartlog"; sleep 1""".format(
                slotid=slotid, driver=driver, runtimeconf=runtimeconf,
                macaddr=macaddr, blkdev=blkdev, linklatency=linklatency,
                netbw=netbw, profile_interval=profile_interval,
                shmemportname=shmemportname, bootbin=bootbin, tracefile=tracefile,
                trace_start=trace_start, trace_end=trace_end)
=======

        driverArgs = """+permissive $(sed \':a;N;$!ba;s/\\n/ /g\' {runtimeconf}) +macaddr0={macaddr} +slotid={slotid} +niclog0=niclog {tracefile} +trace-start0={trace_start} +trace-end0={trace_end} +linklatency0={linklatency} +netbw0={netbw} +profile-interval={profile_interval} +zero-out-dram +shmemportname0={shmemportname} +permissive-off +prog0={bootbin}""".format(
                slotid=slotid, runtimeconf=runtimeconf, macaddr=macaddr,
                linklatency=linklatency, netbw=netbw,
                profile_interval=profile_interval, shmemportname=shmemportname,
                bootbin=bootbin, tracefile=tracefile, trace_start=trace_start,
                trace_end=trace_end)

        if blkdev is not None:
            driverArgs += """ +blkdev0={blkdev}""".format(blkdev=blkdev)

        basecommand = """screen -S fsim{slotid} -d -m bash -c "script -f -c 'stty intr ^] && sudo ./{driver} {driverArgs} && stty intr ^c' uartlog"; sleep 1""".format(
                slotid=slotid, driver=driver, driverArgs=driverArgs)
>>>>>>> d1fccb2f

        return basecommand


    def get_supernode_boot_simulation_command(self, slotid, all_macs,
                                              all_rootfses, all_linklatencies,
                                              all_netbws, profile_interval,
                                              all_bootbinaries, trace_enable,
                                              trace_start, trace_end,
                                              all_shmemportnames):
        """ return the command used to boot the simulation. this has to have
        some external params passed to it, because not everything is contained
        in a runtimehwconfig. TODO: maybe runtimehwconfig should be renamed to
        pre-built runtime config? It kinda contains a mix of pre-built and
        runtime parameters currently. """

        tracefile = "+tracefile0=TRACEFILE" if trace_enable else ""

        # this monstrosity boots the simulator, inside screen, inside script
        # the sed is in there to get rid of newlines in runtime confs
        driver = self.get_local_driver_binaryname()
        runtimeconf = self.get_local_runtimeconf_binaryname()

        def array_to_plusargs(valuesarr, plusarg):
            args = []
            for index, arg in enumerate(valuesarr):
                if arg is not None:
                    args.append("""{}{}={}""".format(plusarg, index, arg))
            return " ".join(args) + " "

        command_macs = array_to_plusargs(all_macs, "+macaddr")
        command_rootfses = array_to_plusargs(all_rootfses, "+blkdev")
        command_linklatencies = array_to_plusargs(all_linklatencies, "+linklatency")
        command_netbws = array_to_plusargs(all_netbws, "+netbw")
        command_shmemportnames = array_to_plusargs(all_shmemportnames, "+shmemportname")

        command_bootbinaries = array_to_plusargs(all_bootbinaries, "+prog")


        basecommand = """screen -S fsim{slotid} -d -m bash -c "script -f -c 'stty intr ^] && sudo ./{driver} +permissive $(sed \':a;N;$!ba;s/\\n/ /g\' {runtimeconf}) +slotid={slotid} +profile-interval={profile_interval} +zero-out-dram {command_macs} {command_rootfses} +niclog0=niclog {tracefile} +trace-start0={trace_start} +trace-end0={trace_end} {command_linklatencies} {command_netbws}  {command_shmemportnames} +permissive-off {command_bootbinaries} && stty intr ^c' uartlog"; sleep 1""".format(
            slotid=slotid, driver=driver, runtimeconf=runtimeconf,
            command_macs=command_macs,
            command_rootfses=command_rootfses,
            command_linklatencies=command_linklatencies,
            command_netbws=command_netbws,
            profile_interval=profile_interval,
            command_shmemportnames=command_shmemportnames,
            command_bootbinaries=command_bootbinaries,
            trace_start=trace_start, trace_end=trace_end, tracefile=tracefile)

        return basecommand



    def get_kill_simulation_command(self):
        driver = self.get_local_driver_binaryname()
        # Note that pkill only works for names <=15 characters
        return """sudo pkill -SIGKILL {driver}""".format(driver=driver[:15])


    def build_fpga_driver(self):
        """ Build FPGA driver for running simulation """
        if self.driver_built:
            # we already built the driver at some point
            return
        # TODO there is a duplicate of this in runtools
        triplet_pieces = self.get_deploytriplet_for_config().split("-")
        design = triplet_pieces[0]
        target_config = triplet_pieces[1]
        platform_config = triplet_pieces[2]
        rootLogger.info("Building FPGA software driver for " + str(self.get_deploytriplet_for_config()))
        with prefix('cd ../'), prefix('source sourceme-f1-manager.sh'), prefix('cd sim/'), StreamLogger('stdout'), StreamLogger('stderr'):
            localcap = None
            with settings(warn_only=True):
                driverbuildcommand = """make DESIGN={} TARGET_CONFIG={} PLATFORM_CONFIG={} f1""".format(design, target_config, platform_config)
                localcap = local(driverbuildcommand, capture=True)
            rootLogger.debug("[localhost] " + str(localcap))
            rootLogger.debug("[localhost] " + str(localcap.stderr))
            if localcap.failed:
                rootLogger.info("FPGA software driver build failed. Exiting. See log for details.")
                rootLogger.info("""You can also re-run '{}' in the 'firesim/sim' directory to debug this error.""".format(driverbuildcommand))
                exit(1)

        self.driver_built = True


    def __str__(self):
        return """RuntimeHWConfig: {}\nDeployTriplet: {}\nAGFI: {}\nCustomRuntimeConf: {}""".format(self.name, self.deploytriplet, self.agfi, str(self.customruntimeconfig))


class RuntimeHWDB:
    """ This class manages the hardware configurations that are available
    as endpoints on the simulation. """

    def __init__(self, hardwaredbconfigfile):
        agfidb_configfile = ConfigParser.ConfigParser(allow_no_value=True)
        agfidb_configfile.read(hardwaredbconfigfile)
        agfidb_dict = {s:dict(agfidb_configfile.items(s)) for s in agfidb_configfile.sections()}

        self.hwconf_dict = {s: RuntimeHWConfig(s, v) for s, v in agfidb_dict.items()}

    def get_runtimehwconfig_from_name(self, name):
        return self.hwconf_dict[name]

    def __str__(self):
        return pprint.pformat(vars(self))


class InnerRuntimeConfiguration:
    """ Pythonic version of config_runtime.ini """

    def __init__(self, runtimeconfigfile, configoverridedata):
        runtime_configfile = ConfigParser.ConfigParser(allow_no_value=True)
        runtime_configfile.read(runtimeconfigfile)
        runtime_dict = {s:dict(runtime_configfile.items(s)) for s in runtime_configfile.sections()}

        # override parts of the runtime conf if specified
        configoverrideval = configoverridedata
        if configoverrideval != "":
            ## handle overriding part of the runtime conf
            configoverrideval = configoverrideval.split()
            overridesection = configoverrideval[0]
            overridefield = configoverrideval[1]
            overridevalue = configoverrideval[2]
            rootLogger.warning("Overriding part of the runtime config with: ")
            rootLogger.warning("""[{}]""".format(overridesection))
            rootLogger.warning(overridefield + "=" + overridevalue)
            runtime_dict[overridesection][overridefield] = overridevalue

        self.runfarmtag = runtime_dict['runfarm']['runfarmtag']
        self.f1_16xlarges_requested = int(runtime_dict['runfarm']['f1_16xlarges']) if 'f1_16xlarges' in runtime_dict['runfarm'] else 0
        self.f1_4xlarges_requested = int(runtime_dict['runfarm']['f1_4xlarges']) if 'f1_4xlarges' in runtime_dict['runfarm'] else 0
        self.m4_16xlarges_requested = int(runtime_dict['runfarm']['m4_16xlarges']) if 'm4_16xlarges' in runtime_dict['runfarm'] else 0
        self.f1_2xlarges_requested = int(runtime_dict['runfarm']['f1_2xlarges']) if 'f1_2xlarges' in runtime_dict['runfarm'] else 0

        self.run_instance_market = runtime_dict['runfarm']['runinstancemarket']
        self.spot_interruption_behavior = runtime_dict['runfarm']['spotinterruptionbehavior']
        self.spot_max_price = runtime_dict['runfarm']['spotmaxprice']

        self.topology = runtime_dict['targetconfig']['topology']
        self.no_net_num_nodes = int(runtime_dict['targetconfig']['no_net_num_nodes'])
        self.linklatency = int(runtime_dict['targetconfig']['linklatency'])
        self.switchinglatency = int(runtime_dict['targetconfig']['switchinglatency'])
        self.netbandwidth = int(runtime_dict['targetconfig']['netbandwidth'])
        self.profileinterval = int(runtime_dict['targetconfig']['profileinterval'])
        # Default values
        self.trace_enable = False
        self.trace_start = 0
        self.trace_end = -1
        if 'tracing' in runtime_dict:
            self.trace_enable = runtime_dict['tracing'].get('enable') == "yes"
            self.trace_start = int(runtime_dict['tracing'].get('startcycle', "0"))
            self.trace_end = int(runtime_dict['tracing'].get('endcycle', "-1"))
        self.defaulthwconfig = runtime_dict['targetconfig']['defaulthwconfig']

        self.workload_name = runtime_dict['workload']['workloadname']
        self.terminateoncompletion = runtime_dict['workload']['terminateoncompletion'] == "yes"

    def __str__(self):
        return pprint.pformat(vars(self))

class RuntimeConfig:
    """ This class manages the overall configuration of the manager for running
    simulation tasks. """

    def __init__(self, args):
        """ This reads runtime configuration files, massages them into formats that
        the rest of the manager expects, and keeps track of other info. """
        self.launch_time = strftime("%Y-%m-%d--%H-%M-%S", gmtime())

        # construct pythonic db of hardware configurations available to us at
        # runtime.
        self.runtimehwdb = RuntimeHWDB(args.hwdbconfigfile)
        rootLogger.debug(self.runtimehwdb)

        self.innerconf = InnerRuntimeConfiguration(args.runtimeconfigfile,
                                                   args.overrideconfigdata)
        rootLogger.debug(self.innerconf)

        # construct a privateip -> instance obj mapping for later use
        #self.instancelookuptable = instance_privateip_lookup_table(
        #    f1_16_instances + f1_2_instances + m4_16_instances)

        # setup workload config obj, aka a list of workloads that can be assigned
        # to a server
        self.workload = WorkloadConfig(self.innerconf.workload_name, self.launch_time)

        self.runfarm = RunFarm(self.innerconf.f1_16xlarges_requested,
                               self.innerconf.f1_4xlarges_requested,
                               self.innerconf.f1_2xlarges_requested,
                               self.innerconf.m4_16xlarges_requested,
                               self.innerconf.runfarmtag,
                               self.innerconf.run_instance_market,
                               self.innerconf.spot_interruption_behavior,
                               self.innerconf.spot_max_price)

        # start constructing the target configuration tree
        self.firesim_topology_with_passes = FireSimTopologyWithPasses(
            self.innerconf.topology, self.innerconf.no_net_num_nodes,
            self.runfarm, self.runtimehwdb, self.innerconf.defaulthwconfig,
            self.workload, self.innerconf.linklatency,
            self.innerconf.switchinglatency, self.innerconf.netbandwidth,
            self.innerconf.profileinterval, self.innerconf.trace_enable,
            self.innerconf.trace_start, self.innerconf.trace_end,
            self.innerconf.terminateoncompletion)

    def launch_run_farm(self):
        """ directly called by top-level launchrunfarm command. """
        self.runfarm.launch_run_farm()

    def terminate_run_farm(self, terminatesomef1_16, terminatesomef1_4, terminatesomef1_2,
                           terminatesomem4_16, forceterminate):
        """ directly called by top-level terminaterunfarm command. """
        self.runfarm.terminate_run_farm(terminatesomef1_16, terminatesomef1_4, terminatesomef1_2,
                                        terminatesomem4_16, forceterminate)

    def infrasetup(self):
        """ directly called by top-level infrasetup command. """
        # set this to True if you want to use mock boto3 instances for testing
        # the manager.
        use_mock_instances_for_testing = False
        self.firesim_topology_with_passes.infrasetup_passes(use_mock_instances_for_testing)

    def boot(self):
        """ directly called by top-level boot command. """
        use_mock_instances_for_testing = False
        self.firesim_topology_with_passes.boot_simulation_passes(use_mock_instances_for_testing)

    def kill(self):
        use_mock_instances_for_testing = False
        self.firesim_topology_with_passes.kill_simulation_passes(use_mock_instances_for_testing)

    def run_workload(self):
        use_mock_instances_for_testing = False
        self.firesim_topology_with_passes.run_workload_passes(use_mock_instances_for_testing)


<|MERGE_RESOLUTION|>--- conflicted
+++ resolved
@@ -100,14 +100,6 @@
         # the sed is in there to get rid of newlines in runtime confs
         driver = self.get_local_driver_binaryname()
         runtimeconf = self.get_local_runtimeconf_binaryname()
-<<<<<<< HEAD
-        basecommand = """screen -S fsim{slotid} -d -m bash -c "script -f -c 'stty intr ^] && sudo ./{driver} +permissive $(sed \':a;N;$!ba;s/\\n/ /g\' {runtimeconf}) +macaddr0={macaddr} +blkdev0={blkdev} +slotid={slotid} +niclog0=niclog +blkdev-log0=blkdev-log {tracefile} +trace-start0={trace_start} +trace-end0={trace_end} +linklatency0={linklatency} +netbw0={netbw} +profile-interval={profile_interval} +zero-out-dram +shmemportname0={shmemportname} +permissive-off +prog0={bootbin} && stty intr ^c' uartlog"; sleep 1""".format(
-                slotid=slotid, driver=driver, runtimeconf=runtimeconf,
-                macaddr=macaddr, blkdev=blkdev, linklatency=linklatency,
-                netbw=netbw, profile_interval=profile_interval,
-                shmemportname=shmemportname, bootbin=bootbin, tracefile=tracefile,
-                trace_start=trace_start, trace_end=trace_end)
-=======
 
         driverArgs = """+permissive $(sed \':a;N;$!ba;s/\\n/ /g\' {runtimeconf}) +macaddr0={macaddr} +slotid={slotid} +niclog0=niclog {tracefile} +trace-start0={trace_start} +trace-end0={trace_end} +linklatency0={linklatency} +netbw0={netbw} +profile-interval={profile_interval} +zero-out-dram +shmemportname0={shmemportname} +permissive-off +prog0={bootbin}""".format(
                 slotid=slotid, runtimeconf=runtimeconf, macaddr=macaddr,
@@ -117,11 +109,10 @@
                 trace_end=trace_end)
 
         if blkdev is not None:
-            driverArgs += """ +blkdev0={blkdev}""".format(blkdev=blkdev)
+            driverArgs += """ +blkdev0={blkdev} +blkdev-log0=blkdev-log""".format(blkdev=blkdev)
 
         basecommand = """screen -S fsim{slotid} -d -m bash -c "script -f -c 'stty intr ^] && sudo ./{driver} {driverArgs} && stty intr ^c' uartlog"; sleep 1""".format(
                 slotid=slotid, driver=driver, driverArgs=driverArgs)
->>>>>>> d1fccb2f
 
         return basecommand
 
