""" Node types necessary to construct a FireSimTopology. """

<<<<<<< HEAD
from __future__ import  annotations
=======
from __future__ import annotations
>>>>>>> a7f5d980

import logging
import abc
from fabric.contrib.project import rsync_project # type: ignore
from fabric.api import run, local, warn_only, get # type: ignore

from runtools.switch_model_config import AbstractSwitchToSwitchConfig
from runtools.utils import get_local_shared_libraries
from util.streamlogger import StreamLogger
<<<<<<< HEAD
from runtools.simulation_data_classes import TracerVConfig, AutoCounterConfig, HostDebugConfig, SynthPrintConfig
=======
>>>>>>> a7f5d980

from typing import Optional, List, Tuple, Sequence, Union, TYPE_CHECKING
if TYPE_CHECKING:
    from runtools.workload import JobConfig
<<<<<<< HEAD
    from runtools.run_farm import Inst
    from runtools.runtime_config import RuntimeHWConfig
    from runtools.utils import MacAddress
    from runtools.run_farm_deploy_managers import EC2InstanceDeployManager
=======
    from runtools.run_farm import EC2Inst
    from runtools.runtime_config import RuntimeHWConfig
    from runtools.utils import MacAddress
>>>>>>> a7f5d980

rootLogger = logging.getLogger()

class FireSimLink:
    """ This represents a link that connects different FireSimNodes.

    Terms:
        Naming assumes a tree-ish topology, with roots at the top, leaves at the
        bottom. So in a topology like:
                        RootSwitch
                        /        \
              Link A   /          \  Link B
                      /            \
                    Sim X         Sim Y

        "Uplink side" of Link A is RootSwitch.
        "Downlink side" of Link A is Sim X.
        Sim X has an uplink connected to RootSwitch.
        RootSwitch has a downlink to Sim X.

    """
    # links have a globally unique identifier, currently used for naming
    # shmem regions for Shmem Links
    next_unique_link_identifier: int = 0
    id: int
    id_as_str: str
    uplink_side: Optional[FireSimNode]
    downlink_side: Optional[FireSimNode]
    port: Optional[int]

    def __init__(self, uplink_side: FireSimNode, downlink_side: FireSimNode) -> None:
        self.id = FireSimLink.next_unique_link_identifier
        FireSimLink.next_unique_link_identifier += 1
        # format as 100 char hex string padded with zeroes
        self.id_as_str = format(self.id, '0100X')
        self.uplink_side = None
        self.downlink_side = None
        self.port = None
        self.set_uplink_side(uplink_side)
        self.set_downlink_side(downlink_side)

    def set_uplink_side(self, fsimnode: FireSimNode) -> None:
        self.uplink_side = fsimnode

    def set_downlink_side(self, fsimnode: FireSimNode) -> None:
        self.downlink_side = fsimnode

    def get_uplink_side(self) -> FireSimNode:
        assert self.uplink_side is not None
        return self.uplink_side

    def get_downlink_side(self) -> FireSimNode:
        assert self.downlink_side is not None
        return self.downlink_side

    def link_hostserver_port(self) -> int:
        """ Get the port used for this Link. This should only be called for
        links implemented with SocketPorts. """
        if self.port is None:
            self.port = self.get_uplink_side().get_host_instance().allocate_host_port()
        return self.port

    def link_hostserver_ip(self) -> str:
        """ Get the IP address used for this Link. This should only be called for
        links implemented with SocketPorts. """
<<<<<<< HEAD
        return self.get_uplink_side().get_host_instance().get_host_name()
=======
        return self.get_uplink_side().get_host_instance().get_private_ip()
>>>>>>> a7f5d980

    def link_crosses_hosts(self) -> bool:
        """ Return True if the user has mapped the two endpoints of this link to
        separate hosts. This implies a SocketServerPort / SocketClientPort will be used
        to implement the Link. If False, use a sharedmem port to implement the link. """
        if isinstance(self.get_downlink_side(), FireSimDummyServerNode):
            return False
        return self.get_uplink_side().get_host_instance() != self.get_downlink_side().get_host_instance()

    def get_global_link_id(self) -> str:
        """ Return the globally unique link id, used for naming shmem ports. """
        return self.id_as_str


class FireSimNode(metaclass=abc.ABCMeta):
    """ This represents a node in the high-level FireSim Simulation Topology
    Graph. These nodes are either

    a) Actual Switches
    b) Dummy Switches
    c) Simulation Nodes

    Initially, a user just constructs a standard tree that describes the
    target. Then, they define a bunch of passes that run on the tree, for
    example:

        1) Mapping nodes to host EC2 instances
        2) Assigning MAC addresses to simulators
        3) Assigning workloads to run to simulators

    """
    downlinks: List[FireSimLink]
    downlinkmacs: List[MacAddress]
    uplinks: List[FireSimLink]
<<<<<<< HEAD
    host_instance: Optional[Inst]
=======
    host_instance: Optional[EC2Inst]
>>>>>>> a7f5d980

    def __init__(self) -> None:
        self.downlinks = []
        self.downlinkmacs = []
        # used when there are multiple links between switches to disambiguate
        #self.downlinks_consumed = []
        self.uplinks = []
        self.host_instance = None

    def add_downlink(self, firesimnode: FireSimNode) -> None:
        """ A "downlink" is a link that will take you further from the root
        of the tree. Users define a tree topology by specifying "downlinks".
        Uplinks are automatically inferred. """
        linkobj = FireSimLink(self, firesimnode)
        firesimnode.add_uplink(linkobj)
        self.downlinks.append(linkobj)
        #self.downlinks_consumed.append(False)

    def add_downlinks(self, firesimnodes: Sequence[FireSimNode]) -> None:
        """ Just a convenience function to add multiple downlinks at once.
        Assumes downlinks in the supplied list are ordered. """
        for node in firesimnodes:
            self.add_downlink(node)

    def add_uplink(self, firesimlink: FireSimLink) -> None:
        """ This is only for internal use - uplinks are automatically populated
        when a node is specified as the downlink of another.

        An "uplink" is a link that takes you towards one of the roots of the
        tree."""
        self.uplinks.append(firesimlink)

    def num_links(self) -> int:
        """ Return the total number of nodes. """
        return len(self.downlinks) + len(self.uplinks)

    def has_assigned_host_instance(self) -> bool:
        return self.host_instance is not None

<<<<<<< HEAD
    def assign_host_instance(self, host_instance_run_farm_object: Inst) -> None:
        self.host_instance = host_instance_run_farm_object

    def get_host_instance(self) -> Inst:
=======
    def assign_host_instance(self, host_instance_run_farm_object: EC2Inst) -> None:
        self.host_instance = host_instance_run_farm_object

    def get_host_instance(self) -> EC2Inst:
>>>>>>> a7f5d980
        assert self.host_instance is not None
        return self.host_instance

    @abc.abstractmethod
    def diagramstr(self) -> str:
        raise NotImplementedError


class FireSimServerNode(FireSimNode):
    """ This is a simulated server instance in FireSim. """
    SERVERS_CREATED: int = 0
<<<<<<< HEAD
    job: Optional[JobConfig]
    server_id_internal: int
    mac_address: Optional[MacAddress]
=======
>>>>>>> a7f5d980
    server_hardware_config: Optional[Union[RuntimeHWConfig, str]]
    server_link_latency: Optional[int]
    server_bw_max: Optional[int]
    server_profile_interval: Optional[int]
<<<<<<< HEAD
    tracerv_config: Optional[TracerVConfig]
    autocounter_config: Optional[AutoCounterConfig]
    hostdebug_config: Optional[HostDebugConfig]
    synthprint_config: Optional[SynthPrintConfig]

    def __init__(self, server_hardware_config: Optional[Union[RuntimeHWConfig, str]] = None, server_link_latency: Optional[int] = None,
                 server_bw_max: Optional[int] = None, server_profile_interval: Optional[int] = None,
                 tracerv_config: Optional[TracerVConfig] = None,
                 autocounter_config: Optional[AutoCounterConfig] = None,
                 hostdebug_config: Optional[HostDebugConfig] = None,
                 synthprint_config: Optional[SynthPrintConfig] = None):
=======
    trace_enable: Optional[bool]
    trace_select: Optional[str]
    trace_start: Optional[str]
    trace_end: Optional[str]
    trace_output_format: Optional[str]
    autocounter_readrate: Optional[int]
    zerooutdram: Optional[bool]
    disable_asserts: Optional[bool]
    print_start: Optional[str]
    print_end: Optional[str]
    print_cycle_prefix: Optional[bool]
    job: Optional[JobConfig]
    server_id_internal: int
    mac_address: Optional[MacAddress]

    def __init__(self, server_hardware_config: Optional[Union[RuntimeHWConfig, str]] = None, server_link_latency: Optional[int] = None,
                 server_bw_max: Optional[int] = None, server_profile_interval: Optional[int] = None,
                 trace_enable: Optional[bool] = None, trace_select: Optional[str] = None, trace_start: Optional[str] = None, trace_end: Optional[str] = None, trace_output_format: Optional[str] = None, autocounter_readrate: Optional[int] = None,
                 zerooutdram: Optional[bool] = None, disable_asserts: Optional[bool] = None,
                 print_start: Optional[str] = None, print_end: Optional[str] = None, print_cycle_prefix: Optional[bool] = None):
>>>>>>> a7f5d980
        super().__init__()
        self.server_hardware_config = server_hardware_config
        self.server_link_latency = server_link_latency
        self.server_bw_max = server_bw_max
        self.server_profile_interval = server_profile_interval
        self.tracerv_config = tracerv_config
        self.autocounter_config = autocounter_config
        self.hostdebug_config = hostdebug_config
        self.synthprint_config = synthprint_config
        self.job = None
        self.server_id_internal = FireSimServerNode.SERVERS_CREATED
        self.mac_address = None
        FireSimServerNode.SERVERS_CREATED += 1

    def set_server_hardware_config(self, server_hardware_config: RuntimeHWConfig) -> None:
        self.server_hardware_config = server_hardware_config

    def get_server_hardware_config(self) -> Optional[Union[RuntimeHWConfig, str]]:
<<<<<<< HEAD
        return self.server_hardware_config

    def get_resolved_server_hardware_config(self) -> RuntimeHWConfig:
        assert self.server_hardware_config is not None and not isinstance(self.server_hardware_config, str)
        return self.server_hardware_config

=======
        return self.server_hardware_config

    def get_resolved_server_hardware_config(self) -> RuntimeHWConfig:
        assert self.server_hardware_config is not None and not isinstance(self.server_hardware_config, str)
        return self.server_hardware_config

>>>>>>> a7f5d980
    def assign_mac_address(self, macaddr: MacAddress) -> None:
        self.mac_address = macaddr

    def get_mac_address(self) -> MacAddress:
        assert self.mac_address is not None
        return self.mac_address

    def process_qcow2_rootfses(self, rootfses_list: List[Optional[str]]) -> List[Optional[str]]:
        """ Take in list of all rootfses on this node. For the qcow2 ones, find
        the allocated devices, attach the device to the qcow2 image on the
        remote node, and replace it in the list with that nbd device. Return
        the new list.

        Assumes it will be called from a sim_slot_* directory."""

        assert self.has_assigned_host_instance(), "qcow2 attach cannot be done without a host instance."

        result_list = []
        for rootfsname in rootfses_list:
            if rootfsname is not None and rootfsname.endswith(".qcow2"):
<<<<<<< HEAD
                host_inst = self.get_host_instance()
                assert isinstance(host_inst.instance_deploy_manager, EC2InstanceDeployManager)
                allocd_device = host_inst.instance_deploy_manager.nbd_tracker.get_nbd_for_imagename(rootfsname)
=======
                allocd_device = self.get_host_instance().nbd_tracker.get_nbd_for_imagename(rootfsname)
>>>>>>> a7f5d980

                # connect the /dev/nbdX device to the rootfs
                run("""sudo qemu-nbd -c {devname} {rootfs}""".format(devname=allocd_device, rootfs=rootfsname))
                rootfsname = allocd_device
            result_list.append(rootfsname)
        return result_list

    def allocate_nbds(self) -> None:
        """ called by the allocate nbds pass to assign an nbd to a qcow2 image.
        """
        rootfses_list = [self.get_rootfs_name()]
        for rootfsname in rootfses_list:
            if rootfsname is not None and rootfsname.endswith(".qcow2"):
<<<<<<< HEAD
                host_inst = self.get_host_instance()
                assert isinstance(host_inst.instance_deploy_manager, EC2InstanceDeployManager)
                allocd_device = host_inst.instance_deploy_manager.nbd_tracker.get_nbd_for_imagename(rootfsname)
=======
                allocd_device = self.get_host_instance().nbd_tracker.get_nbd_for_imagename(rootfsname)
>>>>>>> a7f5d980


    def diagramstr(self) -> str:
        msg = """{}:{}\n----------\nMAC: {}\n{}\n{}""".format("FireSimServerNode",
                                                   str(self.server_id_internal),
                                                   str(self.mac_address),
                                                   str(self.job),
                                                   str(self.server_hardware_config))
        return msg

    def run_sim_start_command(self, slotno: int) -> None:
        """ get/run the command to run a simulation. assumes it will be
        called in a directory where its required_files are already located.
        """
        shmemportname = "default"
        if self.uplinks:
            shmemportname = self.uplinks[0].get_global_link_id()

        assert self.server_link_latency is not None
        assert self.server_bw_max is not None
        assert self.server_profile_interval is not None
        assert self.tracerv_config is not None
        assert self.autocounter_config is not None
        assert self.hostdebug_config is not None
        assert self.synthprint_config is not None

        all_macs = [self.get_mac_address()]
        all_rootfses = self.process_qcow2_rootfses([self.get_rootfs_name()])
        all_linklatencies = [self.server_link_latency]
        all_maxbws = [self.server_bw_max]
        all_bootbins = [self.get_bootbin_name()]
        all_shmemportnames = [shmemportname]

<<<<<<< HEAD
=======
        assert (self.server_profile_interval is not None and all_bootbins is not None and self.trace_enable is not None and
            self.trace_select is not None and self.trace_start is not None and self.trace_end is not None and self.trace_output_format is not None and
            self.autocounter_readrate is not None and all_shmemportnames is not None and self.zerooutdram is not None and self.disable_asserts is not None and
            self.print_start is not None and self.print_end is not None and self.print_cycle_prefix is not None)

>>>>>>> a7f5d980
        runcommand = self.get_resolved_server_hardware_config().get_boot_simulation_command(
            slotno, all_macs, all_rootfses, all_linklatencies, all_maxbws,
            self.server_profile_interval, all_bootbins,
            all_shmemportnames,
            self.tracerv_config,
            self.autocounter_config,
            self.hostdebug_config,
            self.synthprint_config)

        run(runcommand)

    def copy_back_job_results_from_run(self, slotno: int) -> None:
        """
        1) Make the local directory for this job's output
        2) Copy back UART log
        3) Mount rootfs on the remote node and copy back files

        TODO: move this somewhere else, it's kinda in a weird place...
        """
        assert self.has_assigned_host_instance(), "copy requires assigned host instance"

        jobinfo = self.get_job()
        simserverindex = slotno
        job_results_dir = self.get_job().parent_workload.job_results_dir
        job_dir = """{}/{}/""".format(job_results_dir, jobinfo.jobname)
        with StreamLogger('stdout'), StreamLogger('stderr'):
            localcap = local("""mkdir -p {}""".format(job_dir), capture=True)
            rootLogger.debug("[localhost] " + str(localcap))
            rootLogger.debug("[localhost] " + str(localcap.stderr))

            # add hw config summary per job
            localcap = local("""echo "{}" > {}/HW_CFG_SUMMARY""".format(str(self.server_hardware_config), job_dir), capture=True)
            rootLogger.debug("[localhost] " + str(localcap))
            rootLogger.debug("[localhost] " + str(localcap.stderr))

        dest_sim_dir = self.get_host_instance().get_sim_dir()

        # mount rootfs, copy files from it back to local system
        rfsname = self.get_rootfs_name()
        if rfsname is not None:
            is_qcow2 = rfsname.endswith(".qcow2")
            mountpoint = """{}/sim_slot_{}/mountpoint""".format(dest_sim_dir, simserverindex)
            with StreamLogger('stdout'), StreamLogger('stderr'):
                run("""sudo mkdir -p {}""".format(mountpoint))

                if is_qcow2:
                    host_inst = self.get_host_instance()
                    assert isinstance(host_inst.instance_deploy_manager, EC2InstanceDeployManager)
                    rfsname = host_inst.instance_deploy_manager.nbd_tracker.get_nbd_for_imagename(rfsname)
                else:
                    rfsname = """{}/sim_slot_{}/{}""".format(dest_sim_dir, simserverindex, rfsname)

                run("""sudo mount {blockfile} {mntpt}""".format(blockfile=rfsname, mntpt=mountpoint))
                with warn_only():
                    # ignore if this errors. not all rootfses have /etc/sysconfig/nfs
                    run("""sudo chattr -i {}/etc/sysconfig/nfs""".format(mountpoint))
                run("""sudo chown -R centos {}""".format(mountpoint))

            ## copy back files from inside the rootfs
            with warn_only(), StreamLogger('stdout'), StreamLogger('stderr'):
                for outputfile in jobinfo.outputs:
                    rsync_cap = rsync_project(remote_dir=mountpoint + outputfile,
                            local_dir=job_dir,
                            ssh_opts="-o StrictHostKeyChecking=no",
                            extra_opts="-L",
                            upload=False,
                            capture=True)
                    rootLogger.debug(rsync_cap)
                    rootLogger.debug(rsync_cap.stderr)

            ## unmount
            with StreamLogger('stdout'), StreamLogger('stderr'):
                run("""sudo umount {}""".format(mountpoint))

            ## if qcow2, detach .qcow2 image from the device, we're done with it
            if is_qcow2:
                with StreamLogger('stdout'), StreamLogger('stderr'):
                    run("""sudo qemu-nbd -d {devname}""".format(devname=rfsname))


        ## copy output files generated by the simulator that live on the host:
        ## e.g. uartlog, memory_stats.csv, etc
        remote_sim_run_dir = """{}/sim_slot_{}/""".format(dest_sim_dir, simserverindex)
        for simoutputfile in jobinfo.simoutputs:
            with warn_only(), StreamLogger('stdout'), StreamLogger('stderr'):
                rsync_cap = rsync_project(remote_dir=remote_sim_run_dir + simoutputfile,
                        local_dir=job_dir,
                        ssh_opts="-o StrictHostKeyChecking=no",
                        extra_opts="-L",
                        upload=False,
                        capture=True)
                rootLogger.debug(rsync_cap)
                rootLogger.debug(rsync_cap.stderr)

    def get_sim_kill_command(self, slotno: int) -> str:
        """ return the command to kill the simulation. assumes it will be
        called in a directory where its required_files are already located.
        """
        return self.get_resolved_server_hardware_config().get_kill_simulation_command()

    def get_required_files_local_paths(self) -> List[Tuple[str, str]]:
        """ Return local paths of all stuff needed to run this simulation as
        an array. """
        all_paths = []

        job_rootfs_path = self.get_job().rootfs_path()
        if job_rootfs_path is not None:
            self_rootfs_name = self.get_rootfs_name()
            assert self_rootfs_name is not None
            all_paths.append((job_rootfs_path, self_rootfs_name))

        all_paths.append((self.get_job().bootbinary_path(), self.get_bootbin_name()))

        driver_path = self.get_resolved_server_hardware_config().get_local_driver_path()
        all_paths.append((driver_path, ''))
        all_paths.append((self.get_resolved_server_hardware_config().get_local_runtime_conf_path(), ''))

        # shared libraries
        all_paths += get_local_shared_libraries(driver_path)

        all_paths += self.get_job().get_siminputs()
        return all_paths

    def get_agfi(self) -> str:
        """ Return the AGFI that should be flashed. """
        return self.get_resolved_server_hardware_config().agfi

    def assign_job(self, job: JobConfig) -> None:
        """ Assign a job to this node. """
        self.job = job

    def get_job(self) -> JobConfig:
        """ Get the job assigned to this node. """
        assert self.job is not None
        return self.job

    def get_job_name(self) -> str:
        assert self.job is not None
        return self.job.jobname

    def get_rootfs_name(self) -> Optional[str]:
        rootfs_path = self.get_job().rootfs_path()
        if rootfs_path is None:
            return None
        else:
            # prefix rootfs name with the job name to disambiguate in supernode
            # cases
            return self.get_job_name() + "-" + rootfs_path.split("/")[-1]

    def get_bootbin_name(self) -> str:
        # prefix bootbin name with the job name to disambiguate in supernode
        # cases
        return self.get_job_name() + "-" + self.get_job().bootbinary_path().split("/")[-1]


class FireSimSuperNodeServerNode(FireSimServerNode):
    """ This is the main server node for supernode mode. This knows how to
    call out to dummy server nodes to get all the info to launch the one
    command line to run the FPGA sim that has N > 1 sims on one fpga."""

    def __init__(self) -> None:
        super().__init__()

    def copy_back_job_results_from_run(self, slotno: int) -> None:
        """ This override is to call copy back job results for all the dummy nodes too. """
        # first call the original
        super().copy_back_job_results_from_run(slotno)

        # call on all siblings
        num_siblings = self.supernode_get_num_siblings_plus_one()

        # TODO: for now, just hackishly give the siblings a host node.
        # fixing this properly is going to probably require a larger revamp
        # of supernode handling
        super_server_host = self.get_host_instance()
        for sibindex in range(1, num_siblings):
            sib = self.supernode_get_sibling(sibindex)
            sib.assign_host_instance(super_server_host)
            sib.copy_back_job_results_from_run(slotno)


    def allocate_nbds(self) -> None:
        """ called by the allocate nbds pass to assign an nbd to a qcow2 image.
        """
        num_siblings = self.supernode_get_num_siblings_plus_one()

        rootfses_list = [self.get_rootfs_name()] + [self.supernode_get_sibling(x).get_rootfs_name() for x in range(1, num_siblings)]

        for rootfsname in rootfses_list:
            if rootfsname is not None and rootfsname.endswith(".qcow2"):
<<<<<<< HEAD
                host_inst = self.get_host_instance()
                assert isinstance(host_inst.instance_deploy_manager, EC2InstanceDeployManager)
                allocd_device = host_inst.instance_deploy_manager.nbd_tracker.get_nbd_for_imagename(rootfsname)
=======
                allocd_device = self.get_host_instance().nbd_tracker.get_nbd_for_imagename(rootfsname)
>>>>>>> a7f5d980



    def supernode_get_num_siblings_plus_one(self) -> int:
        """ This returns the number of siblings the supernodeservernode has,
        plus one (because in most places, we use siblings + 1, not just siblings)
        """
        siblings = 1
        count = False
        for index, servernode in enumerate(map(lambda x : x.get_downlink_side(), self.uplinks[0].get_uplink_side().downlinks)):
            if count:
                if isinstance(servernode, FireSimDummyServerNode):
                    siblings += 1
                else:
                    return siblings
            elif self == servernode:
                count = True
        return siblings

    def supernode_get_sibling(self, siblingindex: int) -> FireSimDummyServerNode:
        """ return the sibling for supernode mode.
        siblingindex = 1 -> next sibling, 2 = second, 3 = last one."""
        for index, servernode in enumerate(map(lambda x : x.get_downlink_side(), self.uplinks[0].get_uplink_side().downlinks)):
            if self == servernode:
                node = self.uplinks[0].get_uplink_side().downlinks[index+siblingindex].get_downlink_side()
                assert isinstance(node, FireSimDummyServerNode)
                return node
        assert False, "Should return supernode sibling"

    def run_sim_start_command(self, slotno: int) -> None:
        """ get/run the command to run a simulation. assumes it will be
        called in a directory where its required_files are already located."""

        num_siblings = self.supernode_get_num_siblings_plus_one()

<<<<<<< HEAD
        assert self.server_link_latency is not None
        assert self.server_bw_max is not None
        assert self.server_profile_interval is not None
        assert self.tracerv_config is not None
        assert self.autocounter_config is not None
        assert self.hostdebug_config is not None
        assert self.synthprint_config is not None

        all_macs = [self.get_mac_address()] + [self.supernode_get_sibling(x).get_mac_address() for x in range(1, num_siblings)]
        all_rootfses = self.process_qcow2_rootfses([self.get_rootfs_name()] + [self.supernode_get_sibling(x).get_rootfs_name() for x in range(1, num_siblings)])
        all_bootbins = [self.get_bootbin_name()] + [self.supernode_get_sibling(x).get_bootbin_name() for x in range(1, num_siblings)]
        all_linklatencies = [self.server_link_latency]
        for x in range(1, num_siblings):
            sibling = self.supernode_get_sibling(x)
            assert sibling.server_link_latency is not None
            all_linklatencies.append(sibling.server_link_latency)
        all_maxbws = [self.server_bw_max]
        for x in range(1, num_siblings):
            sibling = self.supernode_get_sibling(x)
            assert sibling.server_bw_max is not None
            all_maxbws.append(sibling.server_bw_max)
=======
        all_macs = [self.get_mac_address()] + [self.supernode_get_sibling(x).get_mac_address() for x in range(1, num_siblings)]
        all_rootfses = self.process_qcow2_rootfses([self.get_rootfs_name()] + [self.supernode_get_sibling(x).get_rootfs_name() for x in range(1, num_siblings)])
        all_bootbins = [self.get_bootbin_name()] + [self.supernode_get_sibling(x).get_bootbin_name() for x in range(1, num_siblings)]
        all_linklatencies = [self.server_link_latency] + [self.supernode_get_sibling(x).server_link_latency for x in range(1, num_siblings)]
        all_maxbws = [self.server_bw_max] + [self.supernode_get_sibling(x).server_bw_max for x in range(1, num_siblings)]
>>>>>>> a7f5d980

        all_shmemportnames = ["default" for x in range(num_siblings)]
        if self.uplinks:
            all_shmemportnames = [self.uplinks[0].get_global_link_id()] + [self.supernode_get_sibling(x).uplinks[0].get_global_link_id() for x in range(1, num_siblings)]
<<<<<<< HEAD

        runcommand = self.get_resolved_server_hardware_config().get_boot_simulation_command(
            slotno, all_macs, all_rootfses, all_linklatencies, all_maxbws,
            self.server_profile_interval, all_bootbins,
            all_shmemportnames,
            self.tracerv_config,
            self.autocounter_config,
            self.hostdebug_config,
            self.synthprint_config)
=======

        assert (self.server_profile_interval is not None and all_bootbins is not None and self.trace_enable is not None and
            self.trace_select is not None and self.trace_start is not None and self.trace_end is not None and self.trace_output_format is not None and
            self.autocounter_readrate is not None and all_shmemportnames is not None and self.zerooutdram is not None and self.disable_asserts is not None and
            self.print_start is not None and self.print_end is not None and self.print_cycle_prefix is not None)

        runcommand = self.get_resolved_server_hardware_config().get_boot_simulation_command(
            slotno, all_macs, all_rootfses, all_linklatencies, all_maxbws,
            self.server_profile_interval, all_bootbins, self.trace_enable,
            self.trace_select, self.trace_start, self.trace_end, self.trace_output_format,
            self.autocounter_readrate, all_shmemportnames, self.zerooutdram, self.disable_asserts,
            self.print_start, self.print_end, self.print_cycle_prefix)
>>>>>>> a7f5d980

        run(runcommand)

    def get_required_files_local_paths(self) -> List[Tuple[str, str]]:
        """ Return local paths of all stuff needed to run this simulation as
        an array. """

        def get_path_trailing(filepath):
            return filepath.split("/")[-1]
        def local_and_remote(filepath, index):
            return [filepath, get_path_trailing(filepath) + str(index)]

        hw_cfg = self.get_resolved_server_hardware_config()

        all_paths = []
        job_rootfs_path = self.get_job().rootfs_path()
        if job_rootfs_path is not None:
            self_rootfs_name = self.get_rootfs_name()
            assert self_rootfs_name is not None
            all_paths.append((job_rootfs_path, self_rootfs_name))

        driver_path = hw_cfg.get_local_driver_path()
        all_paths.append((driver_path, ''))

        # shared libraries
        all_paths += get_local_shared_libraries(driver_path)

        num_siblings = self.supernode_get_num_siblings_plus_one()

        for x in range(1, num_siblings):
            sibling = self.supernode_get_sibling(x)

            sibling_job_rootfs_path = self.get_job().rootfs_path()
            if sibling_job_rootfs_path is not None:
                sibling_rootfs_name = sibling.get_rootfs_name()
                assert sibling_rootfs_name is not None
                all_paths.append((sibling_job_rootfs_path, sibling_rootfs_name))

            all_paths.append((sibling.get_job().bootbinary_path(),
                              sibling.get_bootbin_name()))
<<<<<<< HEAD

        all_paths.append((self.get_job().bootbinary_path(),
                          self.get_bootbin_name()))

=======

        all_paths.append((self.get_job().bootbinary_path(),
                          self.get_bootbin_name()))

>>>>>>> a7f5d980
        all_paths.append((hw_cfg.get_local_runtime_conf_path(), ''))
        return all_paths

class FireSimDummyServerNode(FireSimServerNode):
    """ This is a dummy server node for supernode mode. """
    def __init__(self, server_hardware_config: Optional[Union[RuntimeHWConfig, str]] = None, server_link_latency: Optional[int] = None,
            server_bw_max: Optional[int] = None):
        super().__init__(server_hardware_config, server_link_latency, server_bw_max)

    def allocate_nbds(self) -> None:
        """ this is handled by the non-dummy node. override so it does nothing
        when called"""
        pass


class FireSimSwitchNode(FireSimNode):
    """ This is a simulated switch instance in FireSim.

    This is purposefully simple. Abstractly, switches don't do much/have
    much special configuration."""

    # used to give switches a global ID
    SWITCHES_CREATED: int = 0
    switch_id_internal: int
    switch_table: List[int]
    switch_link_latency: Optional[int]
    switch_switching_latency: Optional[int]
    switch_bandwidth: Optional[int]
    switch_builder: AbstractSwitchToSwitchConfig

    def __init__(self, switching_latency: Optional[int] = None, link_latency: Optional[int] = None, bandwidth: Optional[int] = None):
        super().__init__()
        self.switch_id_internal = FireSimSwitchNode.SWITCHES_CREATED
        FireSimSwitchNode.SWITCHES_CREATED += 1
        self.switch_table = []
        self.switch_link_latency = link_latency
        self.switch_switching_latency = switching_latency
        self.switch_bandwidth = bandwidth

        # switch_builder is a class designed to emit a particular switch model.
        # it should take self and then be able to emit a particular switch model's
        # binary. this is populated when build_switch_sim_binary is called
        #self.switch_builder = None
        self.switch_builder = AbstractSwitchToSwitchConfig(self)

    def build_switch_sim_binary(self) -> None:
        """ This actually emits a config and builds the switch binary that
        can be used to do the simulation. """
        self.switch_builder.buildswitch()

    def get_required_files_local_paths(self) -> List[Tuple[str, str]]:
        """ Return local paths of all stuff needed to run this simulation as
        array. """
        all_paths = []
        bin = self.switch_builder.switch_binary_local_path()
        all_paths.append((bin, ''))
        all_paths += get_local_shared_libraries(bin)
        return all_paths

    def get_switch_start_command(self) -> str:
        return self.switch_builder.run_switch_simulation_command()

    def get_switch_kill_command(self) -> str:
        return self.switch_builder.kill_switch_simulation_command()

    def copy_back_switchlog_from_run(self, job_results_dir: str, switch_slot_no: int) -> None:
        """
        Copy back the switch log for this switch

        TODO: move this somewhere else, it's kinda in a weird place...
        """
        job_dir = """{}/switch{}/""".format(job_results_dir, self.switch_id_internal)

        with StreamLogger('stdout'), StreamLogger('stderr'):
            localcap = local("""mkdir -p {}""".format(job_dir), capture=True)
            rootLogger.debug("[localhost] " + str(localcap))
            rootLogger.debug("[localhost] " + str(localcap.stderr))

        dest_sim_dir = self.get_host_instance().get_sim_dir()

        ## copy output files generated by the simulator that live on the host:
        ## e.g. uartlog, memory_stats.csv, etc
        remote_sim_run_dir = """{}/switch_slot_{}/""".format(dest_sim_dir, switch_slot_no)
        for simoutputfile in ["switchlog"]:
            with StreamLogger('stdout'), StreamLogger('stderr'):
                get(remote_path=remote_sim_run_dir + simoutputfile, local_path=job_dir)


    def diagramstr(self) -> str:
<<<<<<< HEAD
        msg =  f"FireSimSwitchNode: {self.switch_id_internal}\n"
=======
        msg =  f"FireSimSwitchNode:{self.switch_id_internal}\n"
>>>>>>> a7f5d980
        msg += f"---------\n"
        msg += f"""downlinks: {", ".join(map(str, self.downlinkmacs))}\n"""
        msg += f"""switchingtable: {", ".join(map(str, self.switch_table))}"""
        return msg<|MERGE_RESOLUTION|>--- conflicted
+++ resolved
@@ -1,10 +1,6 @@
 """ Node types necessary to construct a FireSimTopology. """
 
-<<<<<<< HEAD
-from __future__ import  annotations
-=======
 from __future__ import annotations
->>>>>>> a7f5d980
 
 import logging
 import abc
@@ -14,24 +10,15 @@
 from runtools.switch_model_config import AbstractSwitchToSwitchConfig
 from runtools.utils import get_local_shared_libraries
 from util.streamlogger import StreamLogger
-<<<<<<< HEAD
 from runtools.simulation_data_classes import TracerVConfig, AutoCounterConfig, HostDebugConfig, SynthPrintConfig
-=======
->>>>>>> a7f5d980
 
 from typing import Optional, List, Tuple, Sequence, Union, TYPE_CHECKING
 if TYPE_CHECKING:
     from runtools.workload import JobConfig
-<<<<<<< HEAD
     from runtools.run_farm import Inst
     from runtools.runtime_config import RuntimeHWConfig
     from runtools.utils import MacAddress
     from runtools.run_farm_deploy_managers import EC2InstanceDeployManager
-=======
-    from runtools.run_farm import EC2Inst
-    from runtools.runtime_config import RuntimeHWConfig
-    from runtools.utils import MacAddress
->>>>>>> a7f5d980
 
 rootLogger = logging.getLogger()
 
@@ -97,11 +84,7 @@
     def link_hostserver_ip(self) -> str:
         """ Get the IP address used for this Link. This should only be called for
         links implemented with SocketPorts. """
-<<<<<<< HEAD
         return self.get_uplink_side().get_host_instance().get_host_name()
-=======
-        return self.get_uplink_side().get_host_instance().get_private_ip()
->>>>>>> a7f5d980
 
     def link_crosses_hosts(self) -> bool:
         """ Return True if the user has mapped the two endpoints of this link to
@@ -136,11 +119,7 @@
     downlinks: List[FireSimLink]
     downlinkmacs: List[MacAddress]
     uplinks: List[FireSimLink]
-<<<<<<< HEAD
     host_instance: Optional[Inst]
-=======
-    host_instance: Optional[EC2Inst]
->>>>>>> a7f5d980
 
     def __init__(self) -> None:
         self.downlinks = []
@@ -180,17 +159,10 @@
     def has_assigned_host_instance(self) -> bool:
         return self.host_instance is not None
 
-<<<<<<< HEAD
     def assign_host_instance(self, host_instance_run_farm_object: Inst) -> None:
         self.host_instance = host_instance_run_farm_object
 
     def get_host_instance(self) -> Inst:
-=======
-    def assign_host_instance(self, host_instance_run_farm_object: EC2Inst) -> None:
-        self.host_instance = host_instance_run_farm_object
-
-    def get_host_instance(self) -> EC2Inst:
->>>>>>> a7f5d980
         assert self.host_instance is not None
         return self.host_instance
 
@@ -202,21 +174,17 @@
 class FireSimServerNode(FireSimNode):
     """ This is a simulated server instance in FireSim. """
     SERVERS_CREATED: int = 0
-<<<<<<< HEAD
-    job: Optional[JobConfig]
-    server_id_internal: int
-    mac_address: Optional[MacAddress]
-=======
->>>>>>> a7f5d980
     server_hardware_config: Optional[Union[RuntimeHWConfig, str]]
     server_link_latency: Optional[int]
     server_bw_max: Optional[int]
     server_profile_interval: Optional[int]
-<<<<<<< HEAD
     tracerv_config: Optional[TracerVConfig]
     autocounter_config: Optional[AutoCounterConfig]
     hostdebug_config: Optional[HostDebugConfig]
     synthprint_config: Optional[SynthPrintConfig]
+    job: Optional[JobConfig]
+    server_id_internal: int
+    mac_address: Optional[MacAddress]
 
     def __init__(self, server_hardware_config: Optional[Union[RuntimeHWConfig, str]] = None, server_link_latency: Optional[int] = None,
                  server_bw_max: Optional[int] = None, server_profile_interval: Optional[int] = None,
@@ -224,28 +192,6 @@
                  autocounter_config: Optional[AutoCounterConfig] = None,
                  hostdebug_config: Optional[HostDebugConfig] = None,
                  synthprint_config: Optional[SynthPrintConfig] = None):
-=======
-    trace_enable: Optional[bool]
-    trace_select: Optional[str]
-    trace_start: Optional[str]
-    trace_end: Optional[str]
-    trace_output_format: Optional[str]
-    autocounter_readrate: Optional[int]
-    zerooutdram: Optional[bool]
-    disable_asserts: Optional[bool]
-    print_start: Optional[str]
-    print_end: Optional[str]
-    print_cycle_prefix: Optional[bool]
-    job: Optional[JobConfig]
-    server_id_internal: int
-    mac_address: Optional[MacAddress]
-
-    def __init__(self, server_hardware_config: Optional[Union[RuntimeHWConfig, str]] = None, server_link_latency: Optional[int] = None,
-                 server_bw_max: Optional[int] = None, server_profile_interval: Optional[int] = None,
-                 trace_enable: Optional[bool] = None, trace_select: Optional[str] = None, trace_start: Optional[str] = None, trace_end: Optional[str] = None, trace_output_format: Optional[str] = None, autocounter_readrate: Optional[int] = None,
-                 zerooutdram: Optional[bool] = None, disable_asserts: Optional[bool] = None,
-                 print_start: Optional[str] = None, print_end: Optional[str] = None, print_cycle_prefix: Optional[bool] = None):
->>>>>>> a7f5d980
         super().__init__()
         self.server_hardware_config = server_hardware_config
         self.server_link_latency = server_link_latency
@@ -264,21 +210,12 @@
         self.server_hardware_config = server_hardware_config
 
     def get_server_hardware_config(self) -> Optional[Union[RuntimeHWConfig, str]]:
-<<<<<<< HEAD
         return self.server_hardware_config
 
     def get_resolved_server_hardware_config(self) -> RuntimeHWConfig:
         assert self.server_hardware_config is not None and not isinstance(self.server_hardware_config, str)
         return self.server_hardware_config
 
-=======
-        return self.server_hardware_config
-
-    def get_resolved_server_hardware_config(self) -> RuntimeHWConfig:
-        assert self.server_hardware_config is not None and not isinstance(self.server_hardware_config, str)
-        return self.server_hardware_config
-
->>>>>>> a7f5d980
     def assign_mac_address(self, macaddr: MacAddress) -> None:
         self.mac_address = macaddr
 
@@ -299,13 +236,9 @@
         result_list = []
         for rootfsname in rootfses_list:
             if rootfsname is not None and rootfsname.endswith(".qcow2"):
-<<<<<<< HEAD
                 host_inst = self.get_host_instance()
                 assert isinstance(host_inst.instance_deploy_manager, EC2InstanceDeployManager)
                 allocd_device = host_inst.instance_deploy_manager.nbd_tracker.get_nbd_for_imagename(rootfsname)
-=======
-                allocd_device = self.get_host_instance().nbd_tracker.get_nbd_for_imagename(rootfsname)
->>>>>>> a7f5d980
 
                 # connect the /dev/nbdX device to the rootfs
                 run("""sudo qemu-nbd -c {devname} {rootfs}""".format(devname=allocd_device, rootfs=rootfsname))
@@ -319,13 +252,9 @@
         rootfses_list = [self.get_rootfs_name()]
         for rootfsname in rootfses_list:
             if rootfsname is not None and rootfsname.endswith(".qcow2"):
-<<<<<<< HEAD
                 host_inst = self.get_host_instance()
                 assert isinstance(host_inst.instance_deploy_manager, EC2InstanceDeployManager)
                 allocd_device = host_inst.instance_deploy_manager.nbd_tracker.get_nbd_for_imagename(rootfsname)
-=======
-                allocd_device = self.get_host_instance().nbd_tracker.get_nbd_for_imagename(rootfsname)
->>>>>>> a7f5d980
 
 
     def diagramstr(self) -> str:
@@ -359,14 +288,6 @@
         all_bootbins = [self.get_bootbin_name()]
         all_shmemportnames = [shmemportname]
 
-<<<<<<< HEAD
-=======
-        assert (self.server_profile_interval is not None and all_bootbins is not None and self.trace_enable is not None and
-            self.trace_select is not None and self.trace_start is not None and self.trace_end is not None and self.trace_output_format is not None and
-            self.autocounter_readrate is not None and all_shmemportnames is not None and self.zerooutdram is not None and self.disable_asserts is not None and
-            self.print_start is not None and self.print_end is not None and self.print_cycle_prefix is not None)
-
->>>>>>> a7f5d980
         runcommand = self.get_resolved_server_hardware_config().get_boot_simulation_command(
             slotno, all_macs, all_rootfses, all_linklatencies, all_maxbws,
             self.server_profile_interval, all_bootbins,
@@ -557,15 +478,9 @@
 
         for rootfsname in rootfses_list:
             if rootfsname is not None and rootfsname.endswith(".qcow2"):
-<<<<<<< HEAD
                 host_inst = self.get_host_instance()
                 assert isinstance(host_inst.instance_deploy_manager, EC2InstanceDeployManager)
                 allocd_device = host_inst.instance_deploy_manager.nbd_tracker.get_nbd_for_imagename(rootfsname)
-=======
-                allocd_device = self.get_host_instance().nbd_tracker.get_nbd_for_imagename(rootfsname)
->>>>>>> a7f5d980
-
-
 
     def supernode_get_num_siblings_plus_one(self) -> int:
         """ This returns the number of siblings the supernodeservernode has,
@@ -599,7 +514,6 @@
 
         num_siblings = self.supernode_get_num_siblings_plus_one()
 
-<<<<<<< HEAD
         assert self.server_link_latency is not None
         assert self.server_bw_max is not None
         assert self.server_profile_interval is not None
@@ -621,18 +535,10 @@
             sibling = self.supernode_get_sibling(x)
             assert sibling.server_bw_max is not None
             all_maxbws.append(sibling.server_bw_max)
-=======
-        all_macs = [self.get_mac_address()] + [self.supernode_get_sibling(x).get_mac_address() for x in range(1, num_siblings)]
-        all_rootfses = self.process_qcow2_rootfses([self.get_rootfs_name()] + [self.supernode_get_sibling(x).get_rootfs_name() for x in range(1, num_siblings)])
-        all_bootbins = [self.get_bootbin_name()] + [self.supernode_get_sibling(x).get_bootbin_name() for x in range(1, num_siblings)]
-        all_linklatencies = [self.server_link_latency] + [self.supernode_get_sibling(x).server_link_latency for x in range(1, num_siblings)]
-        all_maxbws = [self.server_bw_max] + [self.supernode_get_sibling(x).server_bw_max for x in range(1, num_siblings)]
->>>>>>> a7f5d980
 
         all_shmemportnames = ["default" for x in range(num_siblings)]
         if self.uplinks:
             all_shmemportnames = [self.uplinks[0].get_global_link_id()] + [self.supernode_get_sibling(x).uplinks[0].get_global_link_id() for x in range(1, num_siblings)]
-<<<<<<< HEAD
 
         runcommand = self.get_resolved_server_hardware_config().get_boot_simulation_command(
             slotno, all_macs, all_rootfses, all_linklatencies, all_maxbws,
@@ -642,20 +548,6 @@
             self.autocounter_config,
             self.hostdebug_config,
             self.synthprint_config)
-=======
-
-        assert (self.server_profile_interval is not None and all_bootbins is not None and self.trace_enable is not None and
-            self.trace_select is not None and self.trace_start is not None and self.trace_end is not None and self.trace_output_format is not None and
-            self.autocounter_readrate is not None and all_shmemportnames is not None and self.zerooutdram is not None and self.disable_asserts is not None and
-            self.print_start is not None and self.print_end is not None and self.print_cycle_prefix is not None)
-
-        runcommand = self.get_resolved_server_hardware_config().get_boot_simulation_command(
-            slotno, all_macs, all_rootfses, all_linklatencies, all_maxbws,
-            self.server_profile_interval, all_bootbins, self.trace_enable,
-            self.trace_select, self.trace_start, self.trace_end, self.trace_output_format,
-            self.autocounter_readrate, all_shmemportnames, self.zerooutdram, self.disable_asserts,
-            self.print_start, self.print_end, self.print_cycle_prefix)
->>>>>>> a7f5d980
 
         run(runcommand)
 
@@ -696,17 +588,10 @@
 
             all_paths.append((sibling.get_job().bootbinary_path(),
                               sibling.get_bootbin_name()))
-<<<<<<< HEAD
 
         all_paths.append((self.get_job().bootbinary_path(),
                           self.get_bootbin_name()))
 
-=======
-
-        all_paths.append((self.get_job().bootbinary_path(),
-                          self.get_bootbin_name()))
-
->>>>>>> a7f5d980
         all_paths.append((hw_cfg.get_local_runtime_conf_path(), ''))
         return all_paths
 
@@ -796,11 +681,7 @@
 
 
     def diagramstr(self) -> str:
-<<<<<<< HEAD
-        msg =  f"FireSimSwitchNode: {self.switch_id_internal}\n"
-=======
         msg =  f"FireSimSwitchNode:{self.switch_id_internal}\n"
->>>>>>> a7f5d980
         msg += f"---------\n"
         msg += f"""downlinks: {", ".join(map(str, self.downlinkmacs))}\n"""
         msg += f"""switchingtable: {", ".join(map(str, self.switch_table))}"""
