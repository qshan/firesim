--- conflicted
+++ resolved
@@ -296,20 +296,10 @@
                                       runinstancemarket, spotinterruptionbehavior,
                                       spotmaxprice, timeout, always_expand)
 
-<<<<<<< HEAD
-        # wait for instances to finish launching
-        # TODO: maybe we shouldn't do this, but just let infrasetup block. That
-        # way we get builds out of the way while waiting for instances to launch
-        for instance_type_name in self.supported_instance_type_names:
-            wait_on_instance_launches(launched_instance_objs[instance_type_name], instance_type_name)
-=======
         # wait for instances to get to running state, so that they have been
         # assigned IP addresses
-        wait_on_instance_launches(f1_16s, 'f1.16xlarges')
-        wait_on_instance_launches(f1_4s, 'f1.4xlarges')
-        wait_on_instance_launches(m4_16s, 'm4.16xlarges')
-        wait_on_instance_launches(f1_2s, 'f1.2xlarges')
->>>>>>> 2fed4762
+        for instance_type_name in self.supported_instance_type_names:
+            wait_on_instance_launches(launched_instance_objs[instance_type_name], instance_type_name)
 
     def terminate_run_farm(self, terminate_some_dict, forceterminate):
         runfarmtag = self.runfarmtag
