--- conflicted
+++ resolved
@@ -99,29 +99,13 @@
     """ Starting from local Chisel, build an AFI for all of the specified
     hardware configs. """
 
-<<<<<<< HEAD
     # forced to build locally
     for build_config in globalbuildconf.get_builds_list():
         execute(build_config.fpga_bit_builder_dispatcher.replace_rtl, hosts=['localhost'])
         execute(build_config.fpga_bit_builder_dispatcher.build_driver, hosts=['localhost'])
 
-    @parallel
-    def instance_liveness():
-        """ confirm that all instances are running first. """
-        rootLogger.info("""[{}] Checking if host instance is up...""".format(env.host_string))
-        with StreamLogger('stdout'), StreamLogger('stderr'):
-            run("uname -a")
-
-    def terminate_instances_handler(sig, frame):
-        """ Handler that prompts to terminate build instances if you press ctrl-c. """
-=======
-    for buildconf in globalbuildconf.get_builds_list():
-        execute(replace_rtl, buildconf, hosts=['localhost'])
-        execute(build_driver, buildconf, hosts=['localhost'])
-
     def release_build_hosts_handler(sig, frame):
         """ Handler that prompts to release build hosts if you press ctrl-c. """
->>>>>>> a07bf6f8
         rootLogger.info("You pressed ctrl-c, so builds have been killed.")
         userconfirm = raw_input("Do you also want to release your build hosts? Type 'yes' to do so.\n")
         if userconfirm == "yes":
@@ -133,11 +117,7 @@
 
     signal.signal(signal.SIGINT, release_build_hosts_handler)
 
-<<<<<<< HEAD
-    # pre-setup stuff (things that need to be done before instances are spawned/killed)
-=======
     # pre-setup stuff (things that need to be done before build hosts are spawned/killed)
->>>>>>> a07bf6f8
     # specific to the buildhost
     globalbuildconf.setup()
 
@@ -148,13 +128,8 @@
     # confirm that build hosts have finished booting
     globalbuildconf.wait_on_build_host_initializations()
 
-<<<<<<< HEAD
     # run builds, then terminate instances
     execute(globalbuildconf.build_bitstream, hosts=globalbuildconf.get_build_instance_ips())
-=======
-    # run builds, then terminate build hosts
-    execute(aws_build, globalbuildconf, hosts=globalbuildconf.get_build_host_ips())
->>>>>>> a07bf6f8
 
 
 def tar2afi(globalbuildconf):
@@ -247,11 +222,7 @@
                         help='Optional custom build recipe config file. Defaults to config_build_recipes.ini.',
                         default='config_build_recipes.ini')
     parser.add_argument('-s', '--buildhostsconfigfile', type=str,
-<<<<<<< HEAD
                         help='Optional custom build host config file. Defaults to config_build_hosts.ini.',
-=======
-                        help='Optional custom build host config file.',
->>>>>>> a07bf6f8
                         default='config_build_hosts.ini')
     parser.add_argument('-a', '--hwdbconfigfile', type=str,
                         help='Optional custom HW database config file. Defaults to config_hwdb.ini.',
