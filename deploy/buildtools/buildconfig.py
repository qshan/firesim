from __future__ import annotations

from time import strftime, gmtime
import pprint

<<<<<<< HEAD
from awstools.awstools import valid_aws_configure_creds, aws_resource_names
=======
from awstools.awstools import *
from buildtools.bitbuilder import BitBuilder
>>>>>>> 09e14cd9

# imports needed for python type checking
from typing import Set, Any, Optional, Dict, TYPE_CHECKING
if TYPE_CHECKING:
    from buildtools.buildconfigfile import BuildConfigFile

class BuildConfig:
    """Represents a single build configuration used to build RTL, drivers, and bitstreams.

    Attributes:
        name: Name of config i.e. name of `config_build_recipe.yaml` section.
        build_config_file: Pointer to global build config file.
        TARGET_PROJECT: Target project to build.
        DESIGN: Design to build.
        TARGET_CONFIG: Target config to build.
        deploytriplet: Deploy triplet override.
        launch_time: Launch time of the manager.
        PLATFORM_CONFIG: Platform config to build.
        s3_bucketname: S3 bucketname for AFI builds.
        post_build_hook: Post build hook script.
    """
    name: str
    build_config_file: BuildConfigFile
    TARGET_PROJECT: Optional[str]
    DESIGN: str
    TARGET_CONFIG: str
    deploytriplet: Optional[str]
    launch_time: str
    PLATFORM_CONFIG: str
    s3_bucketname: str
    post_build_hook: str
    fpga_bit_builder_dispatcher: BitBuilder

    def __init__(self,
            name: str,
            recipe_config_dict: Dict[str, Any],
            build_config_file: BuildConfigFile,
            launch_time: str) -> None:
        """
        Args:
            name: Name of config i.e. name of `config_build_recipe.yaml` section.
            recipe_config_dict: `config_build_recipe.yaml` options associated with name.
            build_config_file: Global build config file.
            launch_time: Time manager was launched.
        """
        self.name = name
        self.build_config_file = build_config_file

        self.TARGET_PROJECT = recipe_config_dict.get('TARGET_PROJECT')
        self.DESIGN = recipe_config_dict['DESIGN']
        self.TARGET_CONFIG = recipe_config_dict['TARGET_CONFIG']
        self.deploytriplet = recipe_config_dict['deploy_triplet']
        self.launch_time = launch_time

        # run platform specific options
        self.PLATFORM_CONFIG = recipe_config_dict['PLATFORM_CONFIG']
        self.s3_bucketname = recipe_config_dict['s3_bucket_name']
        if valid_aws_configure_creds():
            aws_resource_names_dict = aws_resource_names()
            if aws_resource_names_dict['s3bucketname'] is not None:
                # in tutorial mode, special s3 bucket name
                self.s3_bucketname = aws_resource_names_dict['s3bucketname']
        self.post_build_hook = recipe_config_dict['post_build_hook']

        fpga_bit_builder_dispatcher_class_name = recipe_config_dict.get('fpga-platform', "F1BitBuilder")
        # create run platform dispatcher object using class given and pass args to it
        self.fpga_bit_builder_dispatcher = getattr(
            import_module("buildtools.bitbuilder"),
            fpga_bit_builder_dispatcher_class_name)(self)

    def get_chisel_triplet(self) -> str:
        """Get the unique build-specific '-' deliminated triplet.

        Returns:
            Chisel triplet
        """
        return f"{self.DESIGN}-{self.TARGET_CONFIG}-{self.PLATFORM_CONFIG}"

    def get_build_dir_name(self) -> str:
        """Get the name of the local build directory.

        Returns:
            Name of local build directory (based on time/name).
        """
        return f"{self.launch_time}-{self.name}"

    def make_recipe(self, recipe: str) -> str:
        """Create make command for a given recipe using the tuple variables.

        Args:
            recipe: Make variables/target to run.

        Returns:
            Fully specified make command.
        """
        return f"""make {"" if self.TARGET_PROJECT is None else "TARGET_PROJECT=" + self.TARGET_PROJECT} DESIGN={self.DESIGN} TARGET_CONFIG={self.TARGET_CONFIG} PLATFORM_CONFIG={self.PLATFORM_CONFIG} {recipe}"""

    def __repr__(self) -> str:
        return f"< {type(self)}(name={self.name!r}, build_config_file={self.build_config_file!r}) @{id(self)} >"

    def __str__(self) -> str:
        return pprint.pformat(vars(self), width=1, indent=10)

<|MERGE_RESOLUTION|>--- conflicted
+++ resolved
@@ -2,13 +2,10 @@
 
 from time import strftime, gmtime
 import pprint
+from importlib import import_module
 
-<<<<<<< HEAD
 from awstools.awstools import valid_aws_configure_creds, aws_resource_names
-=======
-from awstools.awstools import *
 from buildtools.bitbuilder import BitBuilder
->>>>>>> 09e14cd9
 
 # imports needed for python type checking
 from typing import Set, Any, Optional, Dict, TYPE_CHECKING
