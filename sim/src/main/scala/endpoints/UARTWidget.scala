--- conflicted
+++ resolved
@@ -18,16 +18,10 @@
     case _ => false
   }
   def widget(p: Parameters) = {
-<<<<<<< HEAD
     // val frequency = 1000000000 //p(PeripheryBusKey).frequency
     // val baudrate = 3686400 //p(PeripheryUARTKey).head.initBaudRate
     // val div = (frequency / baudrate).toInt // (p(PeripheryBusKey).frequency / baudrate).toInt
     val div = 272
-=======
-    val frequency = p(PeripheryBusKey).frequency
-    val baudrate = 3686400L
-    val div = (p(PeripheryBusKey).frequency / baudrate).toInt
->>>>>>> 84ec4676
     new UARTWidget(div)(p)
   }
   override def widgetName = "UARTWidget"
