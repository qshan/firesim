package firesim.firesim

import java.io.{File}

import chisel3.experimental.RawModule
import chisel3.internal.firrtl.{Circuit, Port}

import freechips.rocketchip.diplomacy.{ValName, AutoBundle}
import freechips.rocketchip.devices.debug.DebugIO
import freechips.rocketchip.util.{HasGeneratorUtilities, ParsedInputNames, ElaborationArtefacts}
import freechips.rocketchip.system.DefaultTestSuites._
import freechips.rocketchip.system.{TestGeneration, RegressionTestSuite}
import freechips.rocketchip.config.Parameters
import freechips.rocketchip.subsystem.RocketTilesKey
import freechips.rocketchip.tile.XLen

import boom.system.{BoomTilesKey, BoomTestSuites}

<<<<<<< HEAD
case class FireSimGeneratorArgs(
  midasFlowKind: String = "midas", // "midas", "strober", "replay"
  targetDir: String, // Where generated files should be emitted
  topModuleProject: String = "firesim.firesim",
  topModuleClass: String,
  targetConfigProject: String = "firesim.firesim",
  targetConfigs: String,
  platformConfigProject: String = "firesim.firesim",
  platformConfigs: String) {

  def targetNames(): ParsedInputNames =
    ParsedInputNames(targetDir, topModuleProject, topModuleClass, targetConfigProject, targetConfigs)

  def platformNames(): ParsedInputNames =
    ParsedInputNames(targetDir, "Unused", "Unused", platformConfigProject, platformConfigs)

  def tupleName(): String = s"$topModuleClass-$targetConfigs-$platformConfigs"
}

object FireSimGeneratorArgs {
  def apply(a: Seq[String]): FireSimGeneratorArgs = {
    require(a.size == 8, "Usage: sbt> run [midas | strober | replay] " +
      "TargetDir TopModuleProjectName TopModuleName ConfigProjectName ConfigNameString HostConfig")
    FireSimGeneratorArgs(a(0), a(1), a(2), a(3), a(4), a(5), a(6), a(7))
  }

  // Shortform useful when all classes are local to the firesim.firesim package
  def apply(targetName: String, targetConfig: String, platformConfig: String): FireSimGeneratorArgs =
  FireSimGeneratorArgs(
    targetDir = "generated-src/",
    topModuleClass = targetName,
    targetConfigs = targetConfig,
    platformConfigs = platformConfig
  )
}

trait HasFireSimGeneratorUtilities extends HasGeneratorUtilities with HasTestSuites {
  // We reuse this trait in the scala tests and in a top-level App, where this
  // this structure will be populated with CML arguments
  def generatorArgs: FireSimGeneratorArgs

  def getGenerator(targetNames: ParsedInputNames, params: Parameters): RawModule = {
    implicit val valName = ValName(targetNames.topModuleClass)
    targetNames.topModuleClass match {
      case "FireSim"  => LazyModule(new FireSim()(params)).module
      case "FireBoom" => LazyModule(new FireBoom()(params)).module
      case "FireSimNoNIC"  => LazyModule(new FireSimNoNIC()(params)).module
      case "FireBoomNoNIC" => LazyModule(new FireBoomNoNIC()(params)).module
      case "FireSimMemBlade" => LazyModule(new FireSimMemBlade()(params)).module
      case "FireSimRemoteMemClient" => LazyModule(new FireSimRemoteMemClient()(params)).module
      case "FireSimDRAMCache" => LazyModule(new FireSimDRAMCache()(params)).module
      case "FireSimSupernode" => new FireSimSupernode()(params)
    }
  }
=======
import firesim.util.{GeneratorArgs, HasTargetAgnosticUtilites}
>>>>>>> d1fccb2f

trait HasFireSimGeneratorUtilities extends HasTargetAgnosticUtilites with HasTestSuites {
  lazy val names = generatorArgs.targetNames
  lazy val longName = names.topModuleClass
  // Use a second parsedInputNames to reuse RC's handy config lookup functions
  lazy val hostNames = generatorArgs.platformNames
  lazy val targetParams = getParameters(names.fullConfigClasses)
  lazy val target = getGenerator(names, targetParams)
  // For HasTestSuites
  lazy val testDir = genDir
  val targetTransforms = Seq(
    firesim.passes.AsyncResetRegPass,
    firesim.passes.PlusArgReaderPass
  )
  lazy val hostTransforms = Seq(
    new firesim.passes.ILATopWiringTransform(genDir)
  )

  lazy val hostParams = getHostParameters(names, hostNames)

  def elaborateAndCompileWithMidas() {
    val c3circuit = chisel3.Driver.elaborate(() => target)
    val chirrtl = firrtl.Parser.parse(chisel3.Driver.emit(c3circuit))
    val annos = c3circuit.annotations.map(_.toFirrtl)

    val portList = target.getPorts flatMap {
      case Port(id: DebugIO, _) => None
      case Port(id: AutoBundle, _) => None
      case otherPort => Some(otherPort.id.instanceName -> otherPort.id)
    }

    generatorArgs.midasFlowKind match {
      case "midas" | "strober" =>
        midas.MidasCompiler(
          chirrtl, annos, portList, genDir, None, targetTransforms, hostTransforms
        )(hostParams alterPartial {case midas.EnableSnapshot => generatorArgs.midasFlowKind == "strober" })
    // Need replay
    }
  }

  /** Output software test Makefrags, which provide targets for integration testing. */
  def generateTestSuiteMakefrags {
    addTestSuites(names.topModuleClass, targetParams)
    writeOutputFile(s"$longName.d", TestGeneration.generateMakefrag) // Subsystem-specific test suites
  }

  // Output miscellaneous files produced as a side-effect of elaboration
  def generateArtefacts {
    ElaborationArtefacts.files.foreach { case (extension, contents) =>
      writeOutputFile(s"${longName}.${extension}", contents ())
    }
  }
}

trait HasTestSuites {
  val rv64RegrTestNames = collection.mutable.LinkedHashSet(
      "rv64ud-v-fcvt",
      "rv64ud-p-fdiv",
      "rv64ud-v-fadd",
      "rv64uf-v-fadd",
      "rv64um-v-mul",
      // "rv64mi-p-breakpoint", // Not implemented in BOOM
      // "rv64uc-v-rvc", // Not implemented in BOOM
      "rv64ud-v-structural",
      "rv64si-p-wfi",
      "rv64um-v-divw",
      "rv64ua-v-lrsc",
      "rv64ui-v-fence_i",
      "rv64ud-v-fcvt_w",
      "rv64uf-v-fmin",
      "rv64ui-v-sb",
      "rv64ua-v-amomax_d",
      "rv64ud-v-move",
      "rv64ud-v-fclass",
      "rv64ua-v-amoand_d",
      "rv64ua-v-amoxor_d",
      "rv64si-p-sbreak",
      "rv64ud-v-fmadd",
      "rv64uf-v-ldst",
      "rv64um-v-mulh",
      "rv64si-p-dirty")

  val rv32RegrTestNames = collection.mutable.LinkedHashSet(
      "rv32mi-p-ma_addr",
      "rv32mi-p-csr",
      "rv32ui-p-sh",
      "rv32ui-p-lh",
      "rv32uc-p-rvc",
      "rv32mi-p-sbreak",
      "rv32ui-p-sll")

  def addTestSuites(targetName: String, params: Parameters) {
    val coreParams =
      if (params(RocketTilesKey).nonEmpty) {
        params(RocketTilesKey).head.core
      } else {
        params(BoomTilesKey).head.core
      }
    val xlen = params(XLen)
    val vm = coreParams.useVM
    val env = if (vm) List("p","v") else List("p")
    coreParams.fpu foreach { case cfg =>
      if (xlen == 32) {
        TestGeneration.addSuites(env.map(rv32uf))
        if (cfg.fLen >= 64)
          TestGeneration.addSuites(env.map(rv32ud))
      } else {
        TestGeneration.addSuite(rv32udBenchmarks)
        TestGeneration.addSuites(env.map(rv64uf))
        if (cfg.fLen >= 64)
          TestGeneration.addSuites(env.map(rv64ud))
      }
    }
    if (coreParams.useAtomics)    TestGeneration.addSuites(env.map(if (xlen == 64) rv64ua else rv32ua))
    if (coreParams.useCompressed) TestGeneration.addSuites(env.map(if (xlen == 64) rv64uc else rv32uc))
    val (rvi, rvu) =
      if (params(BoomTilesKey).nonEmpty) ((if (vm) BoomTestSuites.rv64i else BoomTestSuites.rv64pi), rv64u)
      else if (xlen == 64) ((if (vm) rv64i else rv64pi), rv64u)
      else            ((if (vm) rv32i else rv32pi), rv32u)

    TestGeneration.addSuites(rvi.map(_("p")))
    TestGeneration.addSuites((if (vm) List("v") else List()).flatMap(env => rvu.map(_(env))))
    TestGeneration.addSuite(benchmarks)
    TestGeneration.addSuite(new RegressionTestSuite(if (xlen == 64) rv64RegrTestNames else rv32RegrTestNames))
    TestGeneration.addSuite(FastBlockdevTests)
    TestGeneration.addSuite(SlowBlockdevTests)
    if (!targetName.contains("NoNIC"))
      TestGeneration.addSuite(NICLoopbackTests)
  }
}

object FireSimGenerator extends App with HasFireSimGeneratorUtilities {
  lazy val generatorArgs = GeneratorArgs(args)
  lazy val genDir = new File(names.targetDir)
  elaborateAndCompileWithMidas
  generateTestSuiteMakefrags
  generateHostVerilogHeader
  generateArtefacts
}

// A runtime-configuration generation for memory models
// Args
//   0: filename (basename)
//   1: Output directory (same as above)
//   Remaining argments are the same as above
object FireSimRuntimeConfGenerator extends App with HasFireSimGeneratorUtilities {
  lazy val generatorArgs = GeneratorArgs(args)
  lazy val genDir = new File(names.targetDir)
  // We need the scala instance of an elaborated memory-model, so that settings
  // may be legalized against the generated hardware. TODO: Currently these
  // settings aren't dependent on the target-AXI4 widths (~bug); this will need
  // to be an optional post-generation step in MIDAS
<<<<<<< HEAD
  lazy val modelParams = hostParams.alterPartial {
    case junctions.NastiKey => junctions.NastiParameters(64, 32, 4) // Related note ^
  }
  lazy val memModel = hostParams(midas.MemModelKey).map(fn => fn(modelParams))
  memModel.foreach(m => chisel3.Driver.elaborate(() => m))

  val confFileName = args(0)
  memModel.foreach {
    case model: midas.models.MidasMemModel => {
      model.getSettings(confFileName)(hostParams)
    }
    // TODO: Support other model types;
    case _ => throw new RuntimeException(
      "This memory model does not support runtime-configuration generation")
  }
=======
  lazy val memModel = (hostParams(midas.models.MemModelKey))(hostParams alterPartial {
      case junctions.NastiKey => junctions.NastiParameters(64, 32, 4)})// Related note ^
  chisel3.Driver.elaborate(() => memModel)
  val confFileName = args(0)
  memModel.getSettings(confFileName)(hostParams)
>>>>>>> d1fccb2f
}<|MERGE_RESOLUTION|>--- conflicted
+++ resolved
@@ -15,65 +15,7 @@
 import freechips.rocketchip.tile.XLen
 
 import boom.system.{BoomTilesKey, BoomTestSuites}
-
-<<<<<<< HEAD
-case class FireSimGeneratorArgs(
-  midasFlowKind: String = "midas", // "midas", "strober", "replay"
-  targetDir: String, // Where generated files should be emitted
-  topModuleProject: String = "firesim.firesim",
-  topModuleClass: String,
-  targetConfigProject: String = "firesim.firesim",
-  targetConfigs: String,
-  platformConfigProject: String = "firesim.firesim",
-  platformConfigs: String) {
-
-  def targetNames(): ParsedInputNames =
-    ParsedInputNames(targetDir, topModuleProject, topModuleClass, targetConfigProject, targetConfigs)
-
-  def platformNames(): ParsedInputNames =
-    ParsedInputNames(targetDir, "Unused", "Unused", platformConfigProject, platformConfigs)
-
-  def tupleName(): String = s"$topModuleClass-$targetConfigs-$platformConfigs"
-}
-
-object FireSimGeneratorArgs {
-  def apply(a: Seq[String]): FireSimGeneratorArgs = {
-    require(a.size == 8, "Usage: sbt> run [midas | strober | replay] " +
-      "TargetDir TopModuleProjectName TopModuleName ConfigProjectName ConfigNameString HostConfig")
-    FireSimGeneratorArgs(a(0), a(1), a(2), a(3), a(4), a(5), a(6), a(7))
-  }
-
-  // Shortform useful when all classes are local to the firesim.firesim package
-  def apply(targetName: String, targetConfig: String, platformConfig: String): FireSimGeneratorArgs =
-  FireSimGeneratorArgs(
-    targetDir = "generated-src/",
-    topModuleClass = targetName,
-    targetConfigs = targetConfig,
-    platformConfigs = platformConfig
-  )
-}
-
-trait HasFireSimGeneratorUtilities extends HasGeneratorUtilities with HasTestSuites {
-  // We reuse this trait in the scala tests and in a top-level App, where this
-  // this structure will be populated with CML arguments
-  def generatorArgs: FireSimGeneratorArgs
-
-  def getGenerator(targetNames: ParsedInputNames, params: Parameters): RawModule = {
-    implicit val valName = ValName(targetNames.topModuleClass)
-    targetNames.topModuleClass match {
-      case "FireSim"  => LazyModule(new FireSim()(params)).module
-      case "FireBoom" => LazyModule(new FireBoom()(params)).module
-      case "FireSimNoNIC"  => LazyModule(new FireSimNoNIC()(params)).module
-      case "FireBoomNoNIC" => LazyModule(new FireBoomNoNIC()(params)).module
-      case "FireSimMemBlade" => LazyModule(new FireSimMemBlade()(params)).module
-      case "FireSimRemoteMemClient" => LazyModule(new FireSimRemoteMemClient()(params)).module
-      case "FireSimDRAMCache" => LazyModule(new FireSimDRAMCache()(params)).module
-      case "FireSimSupernode" => new FireSimSupernode()(params)
-    }
-  }
-=======
 import firesim.util.{GeneratorArgs, HasTargetAgnosticUtilites}
->>>>>>> d1fccb2f
 
 trait HasFireSimGeneratorUtilities extends HasTargetAgnosticUtilites with HasTestSuites {
   lazy val names = generatorArgs.targetNames
@@ -226,27 +168,9 @@
   // may be legalized against the generated hardware. TODO: Currently these
   // settings aren't dependent on the target-AXI4 widths (~bug); this will need
   // to be an optional post-generation step in MIDAS
-<<<<<<< HEAD
-  lazy val modelParams = hostParams.alterPartial {
-    case junctions.NastiKey => junctions.NastiParameters(64, 32, 4) // Related note ^
-  }
-  lazy val memModel = hostParams(midas.MemModelKey).map(fn => fn(modelParams))
-  memModel.foreach(m => chisel3.Driver.elaborate(() => m))
-
-  val confFileName = args(0)
-  memModel.foreach {
-    case model: midas.models.MidasMemModel => {
-      model.getSettings(confFileName)(hostParams)
-    }
-    // TODO: Support other model types;
-    case _ => throw new RuntimeException(
-      "This memory model does not support runtime-configuration generation")
-  }
-=======
   lazy val memModel = (hostParams(midas.models.MemModelKey))(hostParams alterPartial {
       case junctions.NastiKey => junctions.NastiParameters(64, 32, 4)})// Related note ^
   chisel3.Driver.elaborate(() => memModel)
   val confFileName = args(0)
   memModel.getSettings(confFileName)(hostParams)
->>>>>>> d1fccb2f
 }