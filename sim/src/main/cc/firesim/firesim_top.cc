--- conflicted
+++ resolved
@@ -128,12 +128,8 @@
     if (profile_interval != -1) {
         register_task([this](){ return this->profile_models();}, 0);
     }
-<<<<<<< HEAD
 
     //printf( "AJG: finished firesim_top_t constructor" );
-
-=======
->>>>>>> 197972a2
 }
 
 bool firesim_top_t::simulation_complete() {
