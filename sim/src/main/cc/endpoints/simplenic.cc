--- conflicted
+++ resolved
@@ -41,11 +41,7 @@
 simplenic_t::simplenic_t(
         simif_t *sim, char *slotid,
         uint64_t mac_little_end, int netbw, int netburst, int linklatency,
-<<<<<<< HEAD
-        char *niclogfile, bool loopback): endpoint_t(sim)
-=======
-        char *niclogfile, char *shmemportname): endpoint_t(sim)
->>>>>>> a3844ba4
+        char *niclogfile, bool loopback, char *shmemportname): endpoint_t(sim)
 {
 #ifdef SIMPLENICWIDGET_0
     // store link latency:
@@ -75,18 +71,31 @@
         }
     }
 
-<<<<<<< HEAD
-    char name[100];
+    char name[257];
     int shmemfd;
 
     if (!loopback) {
         for (int j = 0; j < 2; j++) {
-            sprintf(name, "/port_nts%s_%d", slotid, j);
+            if (shmemportname) {
+                printf("Using non-slot-id associated shmemportname:\n");
+                sprintf(name, "/port_nts%s_%d", shmemportname, j);
+            } else {
+                printf("Using slot-id associated shmemportname:\n");
+                sprintf(name, "/port_nts%s_%d", slotid, j);
+            }
             printf("opening/creating shmem region %s\n", name);
             shmemfd = shm_open(name, O_RDWR | O_CREAT , S_IRWXU);
             ftruncate(shmemfd, BUFBYTES+EXTRABYTES);
             pcis_read_bufs[j] = (char*)mmap(NULL, BUFBYTES+EXTRABYTES, PROT_READ | PROT_WRITE, MAP_SHARED, shmemfd, 0);
-            sprintf(name, "/port_stn%s_%d", slotid, j);
+
+            if (shmemportname) {
+                printf("Using non-slot-id associated shmemportname:\n");
+                sprintf(name, "/port_stn%s_%d", shmemportname, j);
+            } else {
+                printf("Using slot-id associated shmemportname:\n");
+                sprintf(name, "/port_stn%s_%d", slotid, j);
+            }
+
             printf("opening/creating shmem region %s\n", name);
             shmemfd = shm_open(name, O_RDWR | O_CREAT , S_IRWXU);
             ftruncate(shmemfd, BUFBYTES+EXTRABYTES);
@@ -97,37 +106,6 @@
             pcis_read_bufs[j] = (char *) malloc(BUFBYTES + EXTRABYTES);
             pcis_write_bufs[j] = pcis_read_bufs[j];
         }
-=======
-#ifndef SIMULATION_XSIM
-    char name[257];
-    int shmemfd;
-
-    for (int j = 0; j < 2; j++) {
-        if (shmemportname) {
-            printf("Using non-slot-id associated shmemportname:\n");
-            sprintf(name, "/port_nts%s_%d", shmemportname, j);
-        } else {
-            printf("Using slot-id associated shmemportname:\n");
-            sprintf(name, "/port_nts%s_%d", slotid, j);
-        }
-        printf("opening/creating shmem region %s\n", name);
-        shmemfd = shm_open(name, O_RDWR | O_CREAT , S_IRWXU);
-        ftruncate(shmemfd, BUFBYTES+EXTRABYTES);
-        pcis_read_bufs[j] = (char*)mmap(NULL, BUFBYTES+EXTRABYTES, PROT_READ | PROT_WRITE, MAP_SHARED, shmemfd, 0);
-
-        if (shmemportname) {
-            printf("Using non-slot-id associated shmemportname:\n");
-            sprintf(name, "/port_stn%s_%d", shmemportname, j);
-        } else {
-            printf("Using slot-id associated shmemportname:\n");
-            sprintf(name, "/port_stn%s_%d", slotid, j);
-        }
-
-        printf("opening/creating shmem region %s\n", name);
-        shmemfd = shm_open(name, O_RDWR | O_CREAT , S_IRWXU);
-        ftruncate(shmemfd, BUFBYTES+EXTRABYTES);
-        pcis_write_bufs[j] = (char*)mmap(NULL, BUFBYTES+EXTRABYTES, PROT_READ | PROT_WRITE, MAP_SHARED, shmemfd, 0);
->>>>>>> a3844ba4
     }
 #endif // #ifdef SIMPLENICWIDGET_0
 }
