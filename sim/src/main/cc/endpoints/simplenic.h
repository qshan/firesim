--- conflicted
+++ resolved
@@ -8,21 +8,11 @@
 // TODO this should not be hardcoded here.
 #define MAX_BANDWIDTH 200
 
-// param: link latency in cycles
-// assuming 3.2 GHz, this number / 3.2 = link latency in ns
-// e.g. setting this to 6405 gives you 6405/3.2 = 2001.5625 ns latency
-// IMPORTANT: this must be a multiple of 7
-//#define LINKLATENCY 6405
-
 #ifdef SIMPLENICWIDGET_struct_guard
 class simplenic_t: public endpoint_t
 {
     public:
-<<<<<<< HEAD
-        simplenic_t(simif_t* sim, char * slotid, uint64_t mac_little_end, int netbw, int netburst, int linklatency, char * niclogfile, bool loopback, char *shmemportname, SIMPLENICWIDGET_struct *addrs);
-=======
-        simplenic_t(simif_t* sim, std::vector<std::string> &args);
->>>>>>> 56e5ddef
+        simplenic_t(simif_t* sim, std::vector<std::string> &args, SIMPLENICWIDGET_struct *addrs);
         ~simplenic_t();
 
         virtual void init();
@@ -36,6 +26,11 @@
         char * pcis_read_bufs[2];
         char * pcis_write_bufs[2];
         int rlimit_inc, rlimit_period, rlimit_size;
+
+        // link latency in cycles
+        // assuming 3.2 GHz, this number / 3.2 = link latency in ns
+        // e.g. setting this to 6405 gives you 6405/3.2 = 2001.5625 ns latency
+        // IMPORTANT: this must be a multiple of 7
         int LINKLATENCY;
         FILE * niclog;
         SIMPLENICWIDGET_struct *mmio_addrs;
