//See LICENSE for license details
#ifdef BLOCKDEVBRIDGEMODULE_struct_guard

#include "blockdev.h"
#include <stdio.h>
#include <string.h>
#include <string>

/* Block Device Endpoint Driver
 *
 * This works in conjunction with
 * chipyard/testchipip/src/main/scala/BlockDevice.scala (Block Device RTL)
 * and
 * src/main/scala/bridges/BlockDevWidget.scala
 */

/* Uncomment to get DEBUG printing
 * TODO: better logging mechanism so that we don't need this */
//#define BLKDEV_DEBUG

#ifdef BLKDEV_DEBUG
#define blkdev_printf(...) if (this->logfile) { fprintf(this->logfile, __VA_ARGS__); fflush(this->logfile); }
#else
#define blkdev_printf(...) {}
#endif

/* Block Dev software driver constructor.
 * Setup software driver state:
 * Check if we have been given a file to use as a disk, record size and
 * number of sectors to pass to widget */
blockdev_t::blockdev_t(simif_t* sim, const std::vector<std::string>& args, uint32_t num_trackers, uint32_t latency_bits, BLOCKDEVBRIDGEMODULE_struct * mmio_addrs, int blkdevno): bridge_driver_t(sim) {
    this->mmio_addrs = mmio_addrs;
    this->_file = NULL;
    this->logfile = NULL;
    _ntags = num_trackers;
    long size;
    long mem_filesize = 0;
<<<<<<< HEAD
=======

>>>>>>> 3cf0d45e
    const char *logname = NULL;

    // construct arg parsing strings here. We basically append the bridge_driver
    // number to each of these base strings, to get args like +blkdev0 etc.
    std::string num_equals = std::to_string(blkdevno) + std::string("=");

    std::string blkdev_arg =         std::string("+blkdev") + num_equals;
    std::string blkdevinmem_arg =    std::string("+blkdev-in-mem") + num_equals;
    std::string blkdevwlatency_arg = std::string("+blkdev-wlatency") + num_equals;
    std::string blkdevrlatency_arg = std::string("+blkdev-rlatency") + num_equals;
    std::string blkdevlog_arg      = std::string("+blkdev-log") + num_equals;

    for (auto &arg: args) {
        if (arg.find(blkdev_arg) == 0) {
            filename = const_cast<char*>(arg.c_str()) + blkdev_arg.length();
        }
        // Spoofs a file with fmemopen. Useful for testing
        if (arg.find(blkdevinmem_arg) == 0) {
            mem_filesize = atoi(const_cast<char*>(arg.c_str()) + blkdevinmem_arg.length());
        }
        if (arg.find(blkdevwlatency_arg) == 0) {
            write_latency = atoi(const_cast<char*>(arg.c_str()) + blkdevwlatency_arg.length());
        }
        if (arg.find(blkdevrlatency_arg) == 0) {
            read_latency = atoi(const_cast<char*>(arg.c_str()) + blkdevrlatency_arg.length());
        }
        if (arg.find(blkdevlog_arg) == 0) {
            logname = const_cast<char*>(arg.c_str()) + blkdevlog_arg.length();
        }
    }

    uint32_t max_latency = (1UL << latency_bits) - 1;
    if (write_latency > max_latency) {
        fprintf(stderr, "Requested blockdev write latency (%u) exceeds HW limit (%u).\n",
                write_latency, max_latency);
        abort();
    }

    if (read_latency > max_latency) {
        fprintf(stderr, "Requested blockdev read latency (%u) exceeds HW limit (%u).\n",
                read_latency, max_latency);
        abort();
    }

    if (logname) {
        logfile = fopen(logname, "w");
        if (logfile == NULL) {
            fprintf(stderr, "Could not open %s\n", logname);
            abort();
        }
    }

    if (filename) {
        _file = fopen(filename, "r+");
        if (!_file) {
            fprintf(stderr, "Could not open %s\n", filename);
            abort();
        }
        if (fseek(_file, 0, SEEK_END)) {
            perror("fseek");
            abort();
        }
        size = ftell(_file);
        if (size < 0) {
            perror("ftell");
            abort();
        }
    } else if (mem_filesize > 0 ) {
        size = mem_filesize << SECTOR_SHIFT;
        _file = fmemopen(NULL, size, "r+");
        if (!_file) {
            perror("fmemopen");
            abort();
        }
    } else {
        size = 0;
    }
    _nsectors = size >> SECTOR_SHIFT;

    write_trackers.resize(_ntags);
}

blockdev_t::~blockdev_t() {
    free(this->mmio_addrs);
    if (filename) {
        fclose(_file);
    }
    if (logfile)
        fclose(logfile);
}

/* "init" for blockdev widget that gets called right before target_reset.
 * Here, we set control regs e.g. for # sectors, allowed request length
 * at boot */
void blockdev_t::init() {
    // setup blk dev widget
    write(this->mmio_addrs->bdev_nsectors, nsectors());
    write(this->mmio_addrs->bdev_max_req_len, max_request_length());
    write(this->mmio_addrs->read_latency, read_latency);
    write(this->mmio_addrs->write_latency, write_latency);
}

/* Take a read request, get data from the disk file, and fill the beats
 * into the response queue from which data will be written to the block device
 * widget on the FPGA */
void blockdev_t::do_read(struct blkdev_request &req) {
    uint64_t offset, nbeats;
    uint64_t blk_data[MAX_REQ_LEN * SECTOR_BEATS];

    offset = req.offset;
    offset <<= SECTOR_SHIFT;
    nbeats = req.len;
    nbeats *= SECTOR_BEATS;

    /* Check that the request is valid. */
    if ((req.offset + req.len) > nsectors()) {
        fprintf(stderr, "Read range %u - %u out of bounds\n",
                req.offset, req.offset + req.len);
        abort();
    }
    if (req.len == 0) {
        fprintf(stderr, "Read request cannot have 0 length\n");
        abort();
    }
    if (req.len > MAX_REQ_LEN) {
        fprintf(stderr, "Read request length too large: %u > %u\n",
                req.len, MAX_REQ_LEN);
        abort();
    }
    if (req.tag >= _ntags) {
        fprintf(stderr, "Read request tag %d too large.\n", req.tag);
        abort();
    }

    /* Seek to correct place in the file. */
    if (fseek(_file, offset, SEEK_SET)) {
        fprintf(stderr, "Could not seek to %llx\n", offset);
        abort();
    }

    /* Perform the read from file. */
    if (fread(blk_data, SECTOR_SIZE, req.len, _file) < req.len) {
        fprintf(stderr, "Cannot read data at %llx\n", offset);
        abort();
    }

    /* Populate response queue from data that has been read from file. Response
     * queue will be consumed when writing to FPGA. */
    for (uint64_t i = 0; i < nbeats; i++) {
        struct blkdev_data resp;
        resp.data = blk_data[i];
        resp.tag = req.tag;
        read_responses.push(resp);
    }
}

/* Take a write request and set up a write_tracker to process it.
 * Later, handle_data will be called to actually perform the writes
 * to file. */
void blockdev_t::do_write(struct blkdev_request &req) {
    if (req.tag >= _ntags) {
        /* Check that req.tag is in range.
         * This check must happen before we index into write_trackers */
        fprintf(stderr, "Write request tag %d too large.\n", req.tag);
        abort();
    }

    struct blkdev_write_tracker &tracker = write_trackers[req.tag];

    /* Check request sanity */
    if ((req.offset + req.len) > nsectors()) {
        fprintf(stderr, "Write range %u - %u out of bounds\n",
                req.offset, req.offset + req.len);
        abort();
    }
    if (req.len == 0) {
        fprintf(stderr, "Write request cannot have 0 length\n");
        abort();
    }
    if (req.len > MAX_REQ_LEN) {
        fprintf(stderr, "Write request too large: %u > %u\n",
                req.len, MAX_REQ_LEN);
        abort();
    }

    /* Setup tracker state */
    tracker.offset = req.offset;
    tracker.offset *= SECTOR_SIZE;
    tracker.count = 0;
    tracker.size = req.len;
    tracker.size *= SECTOR_BEATS;
}

/* Confirm that a write_tracker has been setup for a chunk of data that
 * we have received from the block device widget, to be written to file */
bool blockdev_t::can_accept(struct blkdev_data &data) {
    return write_trackers[data.tag].size > 0;
}

void blockdev_t::handle_data(struct blkdev_data &data) {
    if (data.tag >= _ntags) {
        /* Check that data.tag is in range.
         * This check must happen before we index into write_trackers */
        fprintf(stderr, "Data tag %d too large.\n", data.tag);
        abort();
    }

    struct blkdev_write_tracker &tracker = write_trackers[data.tag];
    struct blkdev_data resp;

    /* Copy data into the write tracker */
    tracker.data[tracker.count] = data.data;
    tracker.count++;

    if (tracker.count < tracker.size) {
        /* We are still waiting to receive all the data for this write
         * request, so return. */
        return;
    }

    /* Seek to the right place to begin the write to file. */
    if (fseek(_file, tracker.offset, SEEK_SET)) {
        fprintf(stderr, "Could not seek to %llx\n", tracker.offset);
        abort();
    }

    /* Perform the write to file. */
    if (fwrite(tracker.data, sizeof(uint64_t), tracker.count, _file) < tracker.count) {
        fprintf(stderr, "Cannot write data at %llx\n", tracker.offset);
        abort();
    }

    /* Clear the tracker state */
    tracker.offset = 0;
    tracker.count = 0;
    tracker.size = 0;

    /* Send an ack to the block device.
     * TODO: should a block device do this?  Biancolin: Yes.*/
    write_acks.push(data.tag);
}

/* Read all pending request data from the widget */
void blockdev_t::recv() {
    /* Read all pending requests from the widget */
    while (read(this->mmio_addrs->bdev_req_valid)) {
        /* Take a request from the FPGA and put it in SW processing queues */
        struct blkdev_request req;
        req.write = read(this->mmio_addrs->bdev_req_write);
        req.offset = read(this->mmio_addrs->bdev_req_offset);
        req.len = read(this->mmio_addrs->bdev_req_len);
        req.tag = read(this->mmio_addrs->bdev_req_tag);
        write(this->mmio_addrs->bdev_req_ready, true);
        requests.push(req);
        blkdev_printf("[disk] got req. write %x, offset %x, len %x, tag %x\n",
                req.write, req.offset, req.len, req.tag);
    }

    /* Read all pending data beats from the widget */
    while (read(this->mmio_addrs->bdev_data_valid)) {
        /* Take a data chunk from the FPGA and put it in SW processing queues */
        struct blkdev_data data;
        data.data = (((uint64_t)read(this->mmio_addrs->bdev_data_data_upper)) << 32)
            | (read(this->mmio_addrs->bdev_data_data_lower) & 0xFFFFFFFF);
        data.tag = read(this->mmio_addrs->bdev_data_tag);
        write(this->mmio_addrs->bdev_data_ready, true);
        req_data.push(data);
        blkdev_printf("[disk] got data. data %llx, tag %x\n", data.data, data.tag);
    }
}

/* This dumps as much read_response and write_ack data onto the widget as possible
 * In the event the widget buffers fill up; set resp_data_pending, indicating that
 * we must try again on the next tick() invocation */
void blockdev_t::send() {
    /* Return as many write acknowledgements as the blockdev widget can accept */
    while (!write_acks.empty() && read(this->mmio_addrs->bdev_wack_ready)) {
        uint32_t tag = write_acks.front();
        write(this->mmio_addrs->bdev_wack_tag, tag);
        write(this->mmio_addrs->bdev_wack_valid, true);
        blkdev_printf("[disk] sending W ack. tag %x\n", tag);
        write_acks.pop();
    }

    /* Send as much read reponse data as as the blockdev widget will accept */
    while (!read_responses.empty() && read(this->mmio_addrs->bdev_rresp_ready)) {
        struct blkdev_data resp;
        resp = read_responses.front();
        write(this->mmio_addrs->bdev_rresp_data_upper, (resp.data >> 32) & 0xFFFFFFFF);
        write(this->mmio_addrs->bdev_rresp_data_lower, resp.data & 0xFFFFFFFF);
        write(this->mmio_addrs->bdev_rresp_tag, resp.tag);
        write(this->mmio_addrs->bdev_rresp_valid, true);
        blkdev_printf("[disk] sending R resp. data %llx, tag %x\n", resp.data, resp.tag);
        read_responses.pop();
    }

    /* Mark if finished */
    resp_data_pending = !read_responses.empty() || !write_acks.empty();
}

bool blockdev_t::idle() {
    return !resp_data_pending && !read(this->mmio_addrs->bdev_reqs_pending);
}

/* This method is called to service functional requests made by the widget.
 * No target time is modelled here; the widget will stall stimulation if
 * we have not yet serviced a transaction that is scheduled to be released. */
void blockdev_t::tick() {

    /* If there's nothing to do, early out and save a bunch of MMIO */
    if (idle()) {
        return;
    }

    /* If there's pending response data from the last invocation of tick(),
     * write that back first as it might be locking up the simulator */
    if (resp_data_pending) {
        this->send();
    }

    /* Collect all of the requests sitting in the widget queues */
    this->recv();

    /* Do software processing of request queues. (requests coming from the
     * block dev widget) */
    while (!requests.empty()) {
        struct blkdev_request &req = requests.front();
        if (req.write) {
            /* if write request, setup a write tracker */
            do_write(req);
        } else {
            /* if read request, perform read from file and put data into
             * read_responses queue. */
            do_read(req);
        }
        requests.pop();
    }

    /* Do software processing of write data queues. (data coming from the
     * block dev widget).
     *
     * If there is data in req_data (from the FPGA) and a tracker has been
     * properly setup for this write, then call handle_data for this beat
     * of the write. */
    while (!req_data.empty() && can_accept(req_data.front())) {
        handle_data(req_data.front());
        req_data.pop();
    }

    /* Write state back to block device widget */
    this->send();
}

#endif // BLOCKDEVBRIDGEMODULE_struct_guard<|MERGE_RESOLUTION|>--- conflicted
+++ resolved
@@ -35,10 +35,7 @@
     _ntags = num_trackers;
     long size;
     long mem_filesize = 0;
-<<<<<<< HEAD
-=======
-
->>>>>>> 3cf0d45e
+
     const char *logname = NULL;
 
     // construct arg parsing strings here. We basically append the bridge_driver
