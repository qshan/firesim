--- conflicted
+++ resolved
@@ -242,11 +242,7 @@
                     }
                 }
             }
-<<<<<<< HEAD
-    } else {
-=======
         } else {
->>>>>>> 57914937
             for (int i = 0; i < beats_available * 8; i+=8) {
                 // this stores as raw binary. stored as little endian.
                 // e.g. to get the same thing as the human readable above,
