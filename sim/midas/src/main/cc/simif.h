--- conflicted
+++ resolved
@@ -87,13 +87,8 @@
     virtual ssize_t pull(size_t addr, char *data, size_t size) = 0;
     virtual ssize_t push(size_t addr, char *data, size_t size) = 0;
 
-<<<<<<< HEAD
     // Peek Poke Driver Commands
     virtual void step(uint32_t n, bool blocking = true);
-    inline void poke(size_t id, data_t value) {
-      if (log) fprintf(stderr, "* POKE %s.%s <- 0x%x *\n",
-        TARGET_NAME, INPUT_NAMES[id], value);
-=======
     inline void poke(size_t id, data_t value, bool blocking = true) {
       if (blocking && !wait_on_ready(10.0)) {
         if (log) {
@@ -104,7 +99,6 @@
       }
       if (log)
         fprintf(stderr, "* POKE %s.%s <- 0x%x *\n", TARGET_NAME, INPUT_NAMES[id], value);
->>>>>>> f6496d83
       write(INPUT_ADDRS[id], value);
     }
 
