#ifndef __SYNTHESIZED_ASSERTIONS_H
#define __SYNTHESIZED_ASSERTIONS_H

#ifdef ASSERTBRIDGEMODULE_struct_guard

#include "bridge_driver.h"

class synthesized_assertions_t: public bridge_driver_t
{
    public:
        synthesized_assertions_t(
          simif_t* sim,
          std::vector<std::string> &args,
          ASSERTBRIDGEMODULE_struct * mmio_addrs,
          unsigned int num_asserts,
          const char* const* msgs);
        ~synthesized_assertions_t();
        virtual void init();
        virtual void tick();
        virtual void finish() {};
        void resume(); // Clears any set assertions, and allows the simulation to advance
        virtual bool terminate() { return assert_fired; };
        virtual int exit_code() { return (assert_fired) ? assert_id + 1 : 0; };
    private:
        bool assert_fired = false;
<<<<<<< HEAD
	bool enable = true;
=======
        bool enable = true;
>>>>>>> cba15af1
        int assert_id;
        uint64_t assert_cycle;
        ASSERTBRIDGEMODULE_struct * mmio_addrs;
        const unsigned int num_asserts;
        const char* const* msgs;
};

#endif // ASSERTBRIDGEMODULE_struct_guard

#endif //__SYNTHESIZED_ASSERTIONS_H<|MERGE_RESOLUTION|>--- conflicted
+++ resolved
@@ -23,11 +23,7 @@
         virtual int exit_code() { return (assert_fired) ? assert_id + 1 : 0; };
     private:
         bool assert_fired = false;
-<<<<<<< HEAD
-	bool enable = true;
-=======
         bool enable = true;
->>>>>>> cba15af1
         int assert_id;
         uint64_t assert_cycle;
         ASSERTBRIDGEMODULE_struct * mmio_addrs;
